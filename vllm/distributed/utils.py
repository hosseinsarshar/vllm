# SPDX-License-Identifier: Apache-2.0

# Copyright 2023 The vLLM team.
# Adapted from
# https://github.com/NVIDIA/Megatron-LM/blob/main/megatron/core/tensor_parallel/utils.py
# Copyright (c) 2022, NVIDIA CORPORATION. All rights reserved.
import dataclasses
import datetime
import pickle
import time
from collections import deque
from typing import Any, Deque, Dict, Optional, Sequence, Tuple

import torch
from torch.distributed import ProcessGroup, TCPStore
from torch.distributed.distributed_c10d import (Backend, PrefixStore,
                                                _get_default_timeout,
                                                _unregister_process_group,
                                                is_nccl_available)
from torch.distributed.rendezvous import rendezvous

import vllm.envs as envs
from vllm.logger import init_logger
import torch_xla.distributed.spmd as xs
import torch_xla.distributed.spmd.xla_sharding as xla_sharding

from torch_xla.distributed.spmd.debugging import visualize_tensor_sharding
import torch_xla.core.xla_model as xm
import torch_xla
from torch_xla.distributed.spmd import XLAShardedTensor, Mesh
from typing import Tuple, Union

import re
import ast
import os

logger = init_logger(__name__)


def ensure_divisibility(numerator, denominator):
    """Ensure that numerator is divisible by the denominator."""
    assert numerator % denominator == 0, "{} is not divisible by {}".format(
        numerator, denominator)


def divide(numerator, denominator):
    """Ensure that numerator is divisible by the denominator and return
    the division value."""
    ensure_divisibility(numerator, denominator)
    return numerator // denominator


def split_tensor_along_last_dim(
    tensor: torch.Tensor,
    num_partitions: int,
    contiguous_split_chunks: bool = False,
) -> Sequence[torch.Tensor]:
    """ Split a tensor along its last dimension.

        Arguments:
            tensor: input tensor.
            num_partitions: number of partitions to split the tensor
            contiguous_split_chunks: If True, make each chunk contiguous
                                     in memory.

        Returns:
            A list of Tensors
    """
    # Get the size and dimension.
    last_dim = tensor.dim() - 1
    last_dim_size = divide(tensor.size()[last_dim], num_partitions)
    # Split.
    tensor_list = torch.split(tensor, last_dim_size, dim=last_dim)
    # NOTE: torch.split does not create contiguous tensors by default.
    if contiguous_split_chunks:
        return tuple(chunk.contiguous() for chunk in tensor_list)

    return tensor_list


def get_pp_indices(num_hidden_layers: int, pp_rank: int,
                   pp_size: int) -> Tuple[int, int]:
    """Try to evenly distribute layers across partitions.

    If the number of layers is not divisible by the number of partitions,
    the remaining layers are evenly distributed across all but the last
    partition. The last partition is excluded because it often contains an
    additional norm layer and we are attempting to balance compute.

    If `pp_size > 2` and the number of remaining layers is
    `0 < x <= pp_size - 2` then the remaining layers are evenly distributed
    across the middle partitions. The first and last partitions are excluded
    because they contain the input and output embeddings respectively and we
    are attempting to reduce maximum memory consumption across partitions.
    """
    partition_list_str = envs.VLLM_PP_LAYER_PARTITION
    if partition_list_str is not None:
        try:
            partitions = [
                int(layer) for layer in partition_list_str.split(",")
            ]
        except ValueError as err:
            raise ValueError("Invalid partition string: {}".format(
                partition_list_str)) from err
        if len(partitions) != pp_size:
            raise ValueError(f"{len(partitions)=} does not match {pp_size=}.")
        if sum(partitions) != num_hidden_layers:
            raise ValueError(
                f"{sum(partitions)=} does not match {num_hidden_layers=}.")
    else:
        layers_per_partition = num_hidden_layers // pp_size
        partitions = [layers_per_partition for _ in range(pp_size)]

        if remaining_layers := num_hidden_layers % pp_size:
            for i in range(2, remaining_layers + 2):
                partitions[-i] += 1
            logger.info("Hidden layers were unevenly partitioned: %s",
                        ",".join(str(p) for p in partitions))
            logger.info("This can be manually overridden using the "
                        "VLLM_PP_LAYER_PARTITION environment variable")

    start_layer = sum(partitions[:pp_rank])
    end_layer = start_layer + partitions[pp_rank]

    return (start_layer, end_layer)


@dataclasses.dataclass
class StatelessProcessGroup:
    """A dataclass to hold a metadata store, and the rank, world_size of the
    group. Only use it to communicate metadata between processes.
    For data-plane communication, create NCCL-related objects.
    """
    rank: int
    world_size: int
    store: torch._C._distributed_c10d.Store
    data_expiration_seconds: int = 3600  # 1 hour

    # dst rank -> counter
    send_dst_counter: Dict[int, int] = dataclasses.field(default_factory=dict)
    # src rank -> counter
    recv_src_counter: Dict[int, int] = dataclasses.field(default_factory=dict)
    broadcast_send_counter: int = 0
    broadcast_recv_src_counter: Dict[int, int] = dataclasses.field(
        default_factory=dict)

    # A deque to store the data entries, with key and timestamp.
    entries: Deque[Tuple[str,
                         float]] = dataclasses.field(default_factory=deque)

    def __post_init__(self):
        assert self.rank < self.world_size
        self.send_dst_counter = {i: 0 for i in range(self.world_size)}
        self.recv_src_counter = {i: 0 for i in range(self.world_size)}
        self.broadcast_recv_src_counter = {
            i: 0
            for i in range(self.world_size)
        }

    def send_obj(self, obj: Any, dst: int):
        """Send an object to a destination rank."""
        self.expire_data()
        key = f"send_to/{dst}/{self.send_dst_counter[dst]}"
        self.store.set(key, pickle.dumps(obj))
        self.send_dst_counter[dst] += 1
        self.entries.append((key, time.time()))

    def expire_data(self):
        """Expire data that is older than `data_expiration_seconds` seconds."""
        while self.entries:
            # check the oldest entry
            key, timestamp = self.entries[0]
            if time.time() - timestamp > self.data_expiration_seconds:
                self.store.delete_key(key)
                self.entries.popleft()
            else:
                break

    def recv_obj(self, src: int) -> Any:
        """Receive an object from a source rank."""
        obj = pickle.loads(
            self.store.get(
                f"send_to/{self.rank}/{self.recv_src_counter[src]}"))
        self.recv_src_counter[src] += 1
        return obj

    def broadcast_obj(self, obj: Optional[Any], src: int) -> Any:
        """Broadcast an object from a source rank to all other ranks.
        It does not clean up after all ranks have received the object.
        Use it for limited times, e.g., for initialization.
        """
        if self.rank == src:
            self.expire_data()
            key = (f"broadcast_from/{src}/"
                   f"{self.broadcast_send_counter}")
            self.store.set(key, pickle.dumps(obj))
            self.broadcast_send_counter += 1
            self.entries.append((key, time.time()))
            return obj
        else:
            key = (f"broadcast_from/{src}/"
                   f"{self.broadcast_recv_src_counter[src]}")
            recv_obj = pickle.loads(self.store.get(key))
            self.broadcast_recv_src_counter[src] += 1
            return recv_obj

    def all_gather_obj(self, obj: Any) -> list[Any]:
        """All gather an object from all ranks."""
        gathered_objs = []
        for i in range(self.world_size):
            if i == self.rank:
                gathered_objs.append(obj)
                self.broadcast_obj(obj, src=self.rank)
            else:
                recv_obj = self.broadcast_obj(None, src=i)
                gathered_objs.append(recv_obj)
        return gathered_objs

    def barrier(self):
        """A barrier to synchronize all ranks."""
        for i in range(self.world_size):
            self.broadcast_obj(None, src=i)

    @staticmethod
    def create(
        host: str,
        port: int,
        rank: int,
        world_size: int,
        data_expiration_seconds: int = 3600,
        store_timeout: int = 300,
    ) -> "StatelessProcessGroup":
        """A replacement for `torch.distributed.init_process_group` that does not
        pollute the global state.

        If we have process A and process B called `torch.distributed.init_process_group`
        to form a group, and then we want to form another group with process A, B, C,
        D, it is not possible in PyTorch, because process A and process B have already
        formed a group, and process C and process D cannot join that group. This
        function is a workaround for this issue.

        `torch.distributed.init_process_group` is a global call, while this function
        is a stateless call. It will return a `StatelessProcessGroup` object that can be
        used for exchanging metadata. With this function, process A and process B
        can call `StatelessProcessGroup.create` to form a group, and then process A, B,
        C, and D can call `StatelessProcessGroup.create` to form another group.
        """ # noqa
        store = TCPStore(
            host_name=host,
            port=port,
            world_size=world_size,
            is_master=(rank == 0),
            timeout=datetime.timedelta(seconds=store_timeout),
        )

        return StatelessProcessGroup(
            rank=rank,
            world_size=world_size,
            store=store,
            data_expiration_seconds=data_expiration_seconds)


def stateless_init_torch_distributed_process_group(
        host: str, port: int, rank: int, world_size: int,
        backend: str) -> ProcessGroup:
    """
    A replacement for `torch.distributed.init_process_group` that does not
    pollute the global state. The created ProcessGroup object can be used for
    some operations such as `allreduce`, because it does not depend on the
    global rank. However, some operations such as `broadcast` cannot be used
    because it depends on the global rank.

    # TODO: ask for help from PyTorch team if we need the `broadcast` operation.

    This function is useful when we are not sure about the total number of
    processes in the process group. For example, we may have process
    1, 2, ..., 8 who want to communicate, and process 9 might be the same
    process as process 1, or it might be a different process; process 10
    might be the same process as process 5, or it might be a different process.
    In this case, how can we reliably form a communication channel within
    process 9 and 10, without affecting the communication channel within
    process 1, 2, ..., 8?

    One possible solution is to figure out if process 9 and 10 are the same
    as process 1 and 5 beforehand, and then form a communication channel
    based on the information, adjusting the ranks and world_size etc. However,
    figuring out the information is not always easy, and it will interfere
    with the main communication channel.

    Our solution is to always form a communication channel with process 1, 2,
    ..., 8, and then use this function to form another communication channel
    with process 9 and 10. This way, regardless of whether process 9 and 10
    are the same as process 1 and 5, the main communication channel is
    always formed with process 1, 2, ..., 8, and the additional communication
    channel is formed with process 9 and 10.
    """
    init_method = f"tcp://{host}:{port}"
    backend = Backend(backend)  # it is basically string
    timeout = _get_default_timeout(backend)

    store, rank, world_size = next(
        rendezvous(init_method, rank, world_size, timeout=timeout))
    store.set_timeout(timeout)

    group_rank = rank
    group_size = world_size

    # Use a PrefixStore to avoid accidental overrides of keys used by
    # different systems (e.g. RPC) in case the store is multi-tenant.
    prefix_store = PrefixStore(init_method, store)

    pg: ProcessGroup = ProcessGroup(
        prefix_store,
        group_rank,
        group_size,
    )

    if backend == "gloo":
        from torch.distributed.distributed_c10d import ProcessGroupGloo
        backend_class = ProcessGroupGloo(prefix_store,
                                         group_rank,
                                         group_size,
                                         timeout=timeout)
        backend_type = ProcessGroup.BackendType.GLOO
        device = torch.device("cpu")
    elif backend == "nccl":
        assert is_nccl_available()
        from torch.distributed.distributed_c10d import ProcessGroupNCCL

        backend_options = ProcessGroupNCCL.Options()
        backend_options._timeout = timeout

        backend_class = ProcessGroupNCCL(prefix_store, group_rank, group_size,
                                         backend_options)
        backend_type = ProcessGroup.BackendType.NCCL
        device = torch.device("cuda")
    else:
        raise RuntimeError(f"Unsupported torch distributed backend: {backend}")

    pg._set_default_backend(backend_type)
    backend_class._set_sequence_number_for_group()

    pg._register_backend(device, backend_type, backend_class)

    return pg

<<<<<<< HEAD
def initialize_spmd():
    global _mesh, _device_ids
    if not is_spmd(): 
        return None
    import torch_xla.core.xla_model as xm
    import torch_xla.runtime as xr
    import torch_xla.distributed.spmd as xs
    from torch_xla.distributed.spmd import Mesh
    import numpy as np

    xr.use_spmd()

    num_devices = xr.global_runtime_device_count()
    mesh_shape = (num_devices, )
    # logger.info(f"hosseins: mesh_shape: [{mesh_shape=}]")
    _device_ids = np.array(range(num_devices))
    _mesh = Mesh(_device_ids, mesh_shape, ('axis', ))
    
    logger.info(f'Initializing SPMD engine with mesh=[{_mesh}]')
    return _mesh


def get_mesh():
    if not is_spmd(): 
        return None
    global _mesh
    if _mesh is None:
        logger.info('hosseins: creating mesh')
        _mesh = initialize_spmd()
    else:
        # logger.info('hosseins: returning mesh')
        return _mesh

_mesh = None
_device_ids = list(range(0, 4))

def get_device_ids():
    return _device_ids

def get_col_parallel_partition_spec():
    return ('axis', None)
    return (None, 'axis')

def get_row_parallel_partition_spec():
    return (None, 'axis')
    return ('axis', None)

def shard_spmd(data, mesh=None, partition_spec=None, show_visual=False, print_shard=False):
    if not is_spmd(): 
        return None
    assert isinstance(data, torch.Tensor), "Object is not an torch.Tensor"
    if mesh is None:
        mesh = _mesh

    xs.mark_sharding(data, mesh, partition_spec)
    xm.mark_step()
    # time.sleep(1)
    # # logger.info(f"hosseins: shard_spmd() -> [{type(data)=}]")

    if show_visual:
        # logger.info("hosseins: after sharding param")
        visualize_tensor_sharding(data, use_color=False)

    if print_shard:
        sharding = torch_xla._XLAC._get_xla_sharding_spec(data)
        logger.info(f"hosseins: shard_spmd() -> [{sharding=}]")


def get_shard_spec(tensor, show_visual=True):
    # # logger.info(f"hosseins: get_shard_spec() -> [{type(tensor)=}]")
    if not is_spmd(): 
        return None
    
    xm.mark_step()
    sharding = torch_xla._XLAC._get_xla_sharding_spec(tensor)
    if show_visual:
        # logger.info("hosseins: after sharding param")
        visualize_tensor_sharding(tensor, use_color=False)
        
    return sharding

from torch.library import impl, custom_op


@custom_op("xla::_spmd_full_to_shard_shape", mutates_args=())
def _spmd_full_to_shard_shape(t: torch.Tensor) -> torch.Tensor:
    return torch_xla._XLAC._spmd_full_to_shard_shape(t)

@_spmd_full_to_shard_shape.register_fake
def _(t: torch.Tensor) -> torch.Tensor:
  return torch.empty_like(t)


def enable_man_sharding(t) -> XLAShardedTensor:
    if not is_spmd(): 
        return None
    t = _spmd_full_to_shard_shape(unwrap_sharded_tensor(t))
    return t


def unwrap_sharded_tensor(
    t: Union[torch.Tensor, XLAShardedTensor]) -> torch.Tensor:
  if isinstance(t, XLAShardedTensor):
    return t.global_tensor
  return t


def wrap_as_sharded_tensor(
    t: Union[torch.Tensor, XLAShardedTensor]) -> XLAShardedTensor:
  if not isinstance(t, XLAShardedTensor):
    return XLAShardedTensor(t)
  return t

# @custom_op("xla::_spmd_full_to_shard_shape", mutates_args=())
def enable_manual_sharding(t: Union[torch.Tensor, XLAShardedTensor],
                           partition_spec: Tuple[Union[Tuple, int, str, None]],
                           mesh: Mesh = None) -> XLAShardedTensor:
  """
  This API enables manual sharding for the given tensor. Manual sharding disables SPMD sharding proporgation and auto
  partition for the given tensor and all subsequential tensors that produced by an op that uses the given tensor as
  input, and therefore allows the user to manually call collectives for the tensor and subsequential tensors. It
  requires the user to provide the partition spec to shard the tensor before enabling the manual sharding. To be noted,
  the leaf tensors need to pass to disable_manual_sharding before ending the graph.
  """
  mesh = get_global_mesh() if mesh is None else mesh
  t = xs.mark_sharding(unwrap_sharded_tensor(t), mesh, partition_spec)
  t = torch_xla._XLAC._spmd_full_to_shard_shape(unwrap_sharded_tensor(t))
  return wrap_as_sharded_tensor(t)

def get_partition_spec(t):
    if not is_spmd(): 
        return None
    
    shard_spec = get_shard_spec(t)
    # logger.info(f"hosseins: get_partition_spec() -> [{shard_spec=}]")
    match = re.search(r"\[([^\]]+)\]", shard_spec)
    # # logger.info(f"hosseins: get_partition_spec() -> [{match=}]")

    if not match:
        return None

    shard_map = match.group(1)
    # # logger.info(f"hosseins: get_partition_spec() -> [{shard_map=}]")

    shard_map_list = ast.literal_eval(f"[{shard_map}]")
    # # logger.info(f"hosseins: get_partition_spec() -> [{shard_map_list=}]")
    return_val = ()

    if len(shard_map_list) == 0:
        return_val = ()
    
    return_val = tuple([None if x == 1 else 'axis' for x in shard_map_list])
    # # logger.info(f"hosseins: get_partition_spec() -> [{return_val=}]")

    return return_val

def is_spmd():
    if "USE_SPMD" in os.environ and os.environ['USE_SPMD'] == "1":
        return True
    else:
        return False
=======

def stateless_destroy_torch_distributed_process_group(
        pg: ProcessGroup) -> None:
    """
    Destroy ProcessGroup returned by
        stateless_init_torch_distributed_process_group().
    """
    # Lazy import for non-CUDA backends.
    from torch.distributed.distributed_c10d import _shutdown_backend
    _shutdown_backend(pg)
    _unregister_process_group(pg.group_name)
>>>>>>> 26755049
<|MERGE_RESOLUTION|>--- conflicted
+++ resolved
@@ -344,7 +344,18 @@
 
     return pg
 
-<<<<<<< HEAD
+
+def stateless_destroy_torch_distributed_process_group(
+        pg: ProcessGroup) -> None:
+    """
+    Destroy ProcessGroup returned by
+        stateless_init_torch_distributed_process_group().
+    """
+    # Lazy import for non-CUDA backends.
+    from torch.distributed.distributed_c10d import _shutdown_backend
+    _shutdown_backend(pg)
+    _unregister_process_group(pg.group_name)
+
 def initialize_spmd():
     global _mesh, _device_ids
     if not is_spmd(): 
@@ -505,17 +516,4 @@
     if "USE_SPMD" in os.environ and os.environ['USE_SPMD'] == "1":
         return True
     else:
-        return False
-=======
-
-def stateless_destroy_torch_distributed_process_group(
-        pg: ProcessGroup) -> None:
-    """
-    Destroy ProcessGroup returned by
-        stateless_init_torch_distributed_process_group().
-    """
-    # Lazy import for non-CUDA backends.
-    from torch.distributed.distributed_c10d import _shutdown_backend
-    _shutdown_backend(pg)
-    _unregister_process_group(pg.group_name)
->>>>>>> 26755049
+        return False