--- conflicted
+++ resolved
@@ -326,12 +326,7 @@
 
         forward_ctx = self.vllm_config.compilation_config.static_forward_context
         block_size = self.vllm_config.cache_config.block_size
-<<<<<<< HEAD
-        # print(f"hosseins: {block_size=}")
-        kv_cache_spec: KVCacheSpec = {}
-=======
         kv_cache_spec: dict[str, KVCacheSpec] = {}
->>>>>>> 26755049
         for layer_name, attn_module in forward_ctx.items():
             # TODO: Support other attention modules, e.g., sliding window,
             # cross-attention, MLA.
@@ -630,14 +625,9 @@
             hidden_states, tpu_sampling_metadata)
         # Remove padding on cpu and keep dynamic op outside of xla graph.
         selected_token_ids = selected_token_ids.cpu()[:num_reqs]
-<<<<<<< HEAD
-    
-        # Then, let's update the cache state.
-=======
 
         # Update the cache state concurrently. Code above will not block until
         # we use `selected_token_ids`. Add mark_step if post-processing changes
->>>>>>> 26755049
         request_seq_lens: list[tuple[int, CachedRequestState, int]] = []
         discard_sampled_tokens_req_indices = []
         for i, req_id in zip(range(num_reqs), self.input_batch.req_ids):
@@ -881,52 +871,6 @@
 
         print(f"hosseins: {len(kv_cache_config.kv_cache_spec.items())=}")
 
-<<<<<<< HEAD
-        for layer_name, layer_spec in kv_cache_config.kv_cache_spec.items():
-            tensor_config = kv_cache_config.tensors[layer_name]
-            assert tensor_config.size % layer_spec.page_size_bytes == 0
-            num_blocks = tensor_config.size // layer_spec.page_size_bytes
-            print(f"hosseins: ============================= {layer_name} =============================")
-            print(f"hosseins: {num_blocks=}")
-            print(f"hosseins: {layer_spec.block_size=}")
-            print(f"hosseins: {layer_spec.num_kv_heads=}")
-            print(f"hosseins: {layer_spec.head_size=}")
-            
-            if isinstance(layer_spec, FullAttentionSpec):
-                kv_cache_shape = PallasAttentionBackend.get_kv_cache_shape(
-                    num_blocks, layer_spec.block_size, layer_spec.num_kv_heads,
-                    layer_spec.head_size)
-                
-                dtype = layer_spec.dtype
-
-                tpu_k_cache = torch.zeros(kv_cache_shape,
-                                          dtype=dtype,
-                                          device=self.device)
-                
-                tpu_v_cache = torch.zeros(kv_cache_shape,
-                                          dtype=dtype,
-                                          device=self.device)
-                
-                print(f"hosseins: {dtype=}")
-
-                print(f"hosseins: {tpu_k_cache.shape=}")
-                print(f"hosseins: {tpu_k_cache.device=}")
-                shard_spmd(data=tpu_k_cache, mesh=self.mesh, partition_spec=(None, None, 'axis', None))
-                # torch._sync(tpu_k_cache)
-                print(f"hosseins: {get_shard_spec(tpu_k_cache)=}")
-                
-                time.sleep(1)
-                
-                print(f"hosseins: {tpu_v_cache.shape=}")
-                print(f"hosseins: {tpu_v_cache.device=}")
-                tpu_v_cache = tpu_v_cache.to(self.device)
-                shard_spmd(data=tpu_v_cache, mesh=self.mesh, partition_spec=(None, None, 'axis', None))
-                # torch._sync(tpu_v_cache)
-                print(f"hosseins: {get_shard_spec(tpu_v_cache)=}")
-                kv_caches[layer_name] = (tpu_k_cache, tpu_v_cache)
-            else:
-                raise NotImplementedError
-=======
         for kv_cache_group in kv_cache_config.kv_cache_groups:
             kv_cache_spec = kv_cache_group.kv_cache_spec
             for layer_name in kv_cache_group.layer_names:
@@ -939,6 +883,7 @@
                         kv_cache_spec.num_kv_heads, kv_cache_spec.head_size)
                     dtype = kv_cache_spec.dtype
 
+
                     tpu_kv_cache = torch.zeros(kv_cache_shape,
                                                dtype=dtype,
                                                device=self.device)
@@ -946,8 +891,12 @@
                     kv_caches[layer_name] = tpu_kv_cache
                 else:
                     raise NotImplementedError
->>>>>>> 26755049
-
+                
+                print(f"hosseins: ============================= {layer_name} =============================")
+                print(f"hosseins: {num_blocks=}")
+                print(f"hosseins: {kv_cache_spec=}")
+                # print(f"hosseins: {layer_spec.num_kv_heads=}")
+                # print(f"hosseins: {layer_spec.head_size=}")
 
         print(f"hosseins: initialize_kv_cache() {kv_cache_config=}")
         bind_kv_cache(
@@ -986,16 +935,12 @@
             inputs_embeds: The input embeddings of shape [num_tokens,
                 hidden_size]. It is used for multimodal models.
         """
-<<<<<<< HEAD
         print("hosseins: ModelWrapperV1.forward()")
         print(f"hosseins: ModelWrapperV1 -> forward() 1 {get_shard_spec(input_ids)=}")
         print(f"hosseins: ModelWrapperV1 -> forward() 1 {get_shard_spec(positions)=}")
         # print(f"hosseins: ModelWrapperV1 -> forward() 1 {get_shard_spec(inputs_embeds)=}")
         assert self.model is not None
         
-=======
-
->>>>>>> 26755049
         hidden_states = self.model(
             input_ids=input_ids,
             positions=positions,
@@ -1009,24 +954,6 @@
 
         return hidden_states
 
-<<<<<<< HEAD
-    # hosseins: torch.compile
-    # @torch.compile(backend="openxla", fullgraph=True, dynamic=False)
-    def compute_logits(
-        self,
-        hidden_states: torch.Tensor,
-        logits_indices: torch.Tensor,
-        sampling_metadata,
-    ) -> Optional[torch.Tensor]:
-        print(f"hosseins: ModelWrapperV1 -> compute_logits() {hidden_states.shape=}")
-        print(f"hosseins: ModelWrapperV1 -> compute_logits() {get_shard_spec(hidden_states)=}")
-        print(f"hosseins: ModelWrapperV1 -> compute_logits() {logits_indices.shape=}")
-        print(f"hosseins: ModelWrapperV1 -> compute_logits() {get_shard_spec(logits_indices)=}")
-        hidden_states = hidden_states[logits_indices]
-        logits = self.model.compute_logits(hidden_states, sampling_metadata)
-        selected_token_ids = torch.argmax(logits, dim=-1, keepdim=True)
-        return selected_token_ids
-=======
     def sample_from_hidden(
         self,
         hidden_states: torch.Tensor,
@@ -1050,10 +977,15 @@
 
     def compute_logits(self,
                        hidden_states: torch.Tensor) -> Optional[torch.Tensor]:
+        print(f"hosseins: ModelWrapperV1 -> compute_logits() {hidden_states.shape=}")
+        print(f"hosseins: ModelWrapperV1 -> compute_logits() {get_shard_spec(hidden_states)=}")
+        
+
         # SamplingMetadata here for pruning output in LogitsProcessor, disabled
         logits = self.model.compute_logits(hidden_states, None)
+        print(f"hosseins: ModelWrapperV1 -> compute_logits() {logits.shape=}")
+        print(f"hosseins: ModelWrapperV1 -> compute_logits() {get_shard_spec(logits)=}")
         return logits
->>>>>>> 26755049
 
     def get_multimodal_embeddings(self, *args, **kwargs):
         return self.model.get_multimodal_embeddings(*args, **kwargs)
