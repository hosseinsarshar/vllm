--- conflicted
+++ resolved
@@ -38,11 +38,9 @@
 from vllm.v1.utils import bind_kv_cache
 from vllm.v1.worker.gpu_input_batch import CachedRequestState, InputBatch
 
-<<<<<<< HEAD
+from .utils import sanity_check_mm_encoder_outputs
+
 from vllm.distributed.utils import shard_spmd, get_shard_spec, get_mesh
-=======
-from .utils import sanity_check_mm_encoder_outputs
->>>>>>> 337f7278
 
 if TYPE_CHECKING:
     from vllm.v1.core.sched.output import SchedulerOutput
@@ -360,16 +358,11 @@
         block_size = self.vllm_config.cache_config.block_size
         kv_cache_spec: dict[str, KVCacheSpec] = {}
         for layer_name, attn_module in forward_ctx.items():
-<<<<<<< HEAD
-            # TODO: Support other attention modules, e.g., sliding window,
-            # cross-attention, MLA.
             # print(f"hosseins: {layer_name=}")
             # print(f"hosseins: {block_size=}")
             # print(f"hosseins: {attn_module.num_kv_heads=}")
             # print(f"hosseins: {attn_module.head_size=}")
             # print(f"hosseins: {attn_module.dtype=}")
-=======
->>>>>>> 337f7278
             assert isinstance(attn_module, Attention)
             if attn_module.attn_type == AttentionType.DECODER:
                 if attn_module.sliding_window is not None:
@@ -928,11 +921,9 @@
                         kv_cache_spec.num_kv_heads, kv_cache_spec.head_size)
                     dtype = kv_cache_spec.dtype
 
-<<<<<<< HEAD
-
-=======
+
+
                     print(f"hosseins: [{kv_cache_shape=}]")
->>>>>>> 337f7278
                     tpu_kv_cache = torch.zeros(kv_cache_shape,
                                                dtype=dtype,
                                                device=self.device)
