# SPDX-License-Identifier: Apache-2.0
import os
import queue
import signal
import sys
import threading
import time
from concurrent.futures import Future
from inspect import isclass, signature
from logging import DEBUG
from typing import Any, Callable, Optional, TypeVar, Union

import msgspec
import psutil
import zmq
import zmq.asyncio

from vllm.config import ParallelConfig, VllmConfig
from vllm.distributed import stateless_destroy_torch_distributed_process_group
from vllm.executor.multiproc_worker_utils import _add_prefix
from vllm.logger import init_logger
from vllm.lora.request import LoRARequest
from vllm.transformers_utils.config import (
    maybe_register_config_serialize_by_value)
from vllm.utils import (get_exception_traceback, resolve_obj_by_qualname,
                        zmq_socket_ctx)
from vllm.v1.core.kv_cache_utils import (get_kv_cache_config,
                                         unify_kv_cache_configs)
from vllm.v1.core.sched.interface import SchedulerInterface
from vllm.v1.core.sched.output import SchedulerOutput
from vllm.v1.core.sched.scheduler import Scheduler as V1Scheduler
from vllm.v1.engine import (EngineCoreOutputs, EngineCoreRequest,
                            EngineCoreRequestType, UtilityOutput)
from vllm.v1.engine.mm_input_cache import MMInputCacheServer
from vllm.v1.executor.abstract import Executor
from vllm.v1.kv_cache_interface import KVCacheConfig
from vllm.v1.outputs import ModelRunnerOutput
from vllm.v1.request import Request, RequestStatus
from vllm.v1.serial_utils import MsgpackDecoder, MsgpackEncoder
from vllm.v1.structured_output import StructuredOutputManager
from vllm.version import __version__ as VLLM_VERSION

logger = init_logger(__name__)

POLLING_TIMEOUT_S = 2.5

_R = TypeVar('_R')  # Return type for collective_rpc


class EngineCore:
    """Inner loop of vLLM's Engine."""

    def __init__(
        self,
        vllm_config: VllmConfig,
        executor_class: type[Executor],
        log_stats: bool,
    ):
        assert vllm_config.model_config.runner_type != "pooling"

        logger.info("Initializing a V1 LLM engine (v%s) with config: %s",
                    VLLM_VERSION, vllm_config)

        self.log_stats = log_stats

        # Setup Model.
        self.model_executor = executor_class(vllm_config)

        # Setup KV Caches and update CacheConfig after profiling.
        num_gpu_blocks, num_cpu_blocks, kv_cache_config = \
            self._initialize_kv_caches(vllm_config)

        vllm_config.cache_config.num_gpu_blocks = num_gpu_blocks
        vllm_config.cache_config.num_cpu_blocks = num_cpu_blocks

        self.structured_output_manager = StructuredOutputManager(vllm_config)

        # Setup scheduler.
        if isinstance(vllm_config.scheduler_config.scheduler_cls, str):
            Scheduler = resolve_obj_by_qualname(
                vllm_config.scheduler_config.scheduler_cls)
        else:
            Scheduler = vllm_config.scheduler_config.scheduler_cls

        # This warning can be removed once the V1 Scheduler interface is
        # finalized and we can maintain support for scheduler classes that
        # implement it
        if Scheduler is not V1Scheduler:
            logger.warning(
                "Using configured V1 scheduler class %s. "
                "This scheduler interface is not public and "
                "compatibility may not be maintained.",
                vllm_config.scheduler_config.scheduler_cls)

        self.scheduler: SchedulerInterface = Scheduler(
            scheduler_config=vllm_config.scheduler_config,
            model_config=vllm_config.model_config,
            cache_config=vllm_config.cache_config,
            lora_config=vllm_config.lora_config,
            kv_cache_config=kv_cache_config,
            structured_output_manager=self.structured_output_manager,
            include_finished_set=vllm_config.parallel_config.data_parallel_size
            > 1,
            log_stats=self.log_stats,
        )

        # Setup MM Input Mapper.
        self.mm_input_cache_server = MMInputCacheServer(
            vllm_config.model_config)

        # Setup batch queue for pipeline parallelism.
        # Batch queue for scheduled batches. This enables us to asynchronously
        # schedule and execute batches, and is required by pipeline parallelism
        # to eliminate pipeline bubbles.
        self.batch_queue_size = self.model_executor.max_concurrent_batches
        self.batch_queue: Optional[queue.Queue[tuple[Future[ModelRunnerOutput],
                                                     SchedulerOutput]]] = None
        if self.batch_queue_size > 1:
            logger.info("Batch queue is enabled with size %d",
                        self.batch_queue_size)
            self.batch_queue = queue.Queue(self.batch_queue_size)

    def _initialize_kv_caches(
            self, vllm_config: VllmConfig) -> tuple[int, int, KVCacheConfig]:
        start = time.time()

        # Get all kv cache needed by the model
        kv_cache_specs = self.model_executor.get_kv_cache_specs()
        print(f"hosseins: _initialize_kv_caches() {self.model_executor=}")

        print(f"hosseins: _initialize_kv_caches() {kv_cache_specs=}")
        # Profiles the peak memory usage of the model to determine how much
        # memory can be allocated for kv cache.
        available_gpu_memory = self.model_executor.determine_available_memory()
        print(f"hosseins: _initialize_kv_caches() {available_gpu_memory=}")

        assert len(kv_cache_specs) == len(available_gpu_memory)
        # Get the kv cache tensor size
        kv_cache_configs = [
            get_kv_cache_config(vllm_config, kv_cache_spec_one_worker,
                                available_gpu_memory_one_worker)
            for kv_cache_spec_one_worker, available_gpu_memory_one_worker in
            zip(kv_cache_specs, available_gpu_memory)
        ]
        print(f"hosseins: _initialize_kv_caches() {kv_cache_configs=}")

        # Since we use a shared centralized controller, we need the
        # `kv_cache_config` to be consistent across all workers to make sure
        # all the memory operators can be applied to all workers.
        unify_kv_cache_configs(kv_cache_configs)

        # All workers have the same kv_cache_config except layer names, so use
        # an arbitrary one to initialize the scheduler.
        assert all([
            cfg.num_blocks == kv_cache_configs[0].num_blocks
            for cfg in kv_cache_configs
        ])
        num_gpu_blocks = kv_cache_configs[0].num_blocks
        num_cpu_blocks = 0
<<<<<<< HEAD
        print(f"hosseins: _initialize_kv_caches() {num_gpu_blocks=}")
=======
        scheduler_kv_cache_config = kv_cache_configs[0]
>>>>>>> 337f7278

        # Initialize kv cache and warmup the execution
        self.model_executor.initialize_from_config(kv_cache_configs)

        elapsed = time.time() - start
        logger.info(("init engine (profile, create kv cache, "
                     "warmup model) took %.2f seconds"), elapsed)
        return num_gpu_blocks, num_cpu_blocks, scheduler_kv_cache_config

    def add_request(self, request: EngineCoreRequest):
        """Add request to the scheduler."""

        if request.mm_hashes is not None:
            # Here, if hash exists for a multimodal input, then it will be
            # fetched from the cache, else it will be added to the cache.
            # Note that the cache here is mirrored with the client cache, so
            # anything that has a hash must have a HIT cache entry here
            # as well.
            assert request.mm_inputs is not None
            request.mm_inputs = self.mm_input_cache_server.get_and_update(
                request.mm_inputs, request.mm_hashes)

        req = Request.from_engine_core_request(request)
        if req.use_structured_output:
            # Start grammar compilation asynchronously
            self.structured_output_manager.grammar_init(req)

        self.scheduler.add_request(req)

    def abort_requests(self, request_ids: list[str]):
        """Abort requests from the scheduler."""

        # TODO: The scheduler doesn't really need to know the
        # specific finish reason, TBD whether we propagate that
        # (i.e. client-aborted vs stop criteria met).
        self.scheduler.finish_requests(request_ids,
                                       RequestStatus.FINISHED_ABORTED)

    def step(self) -> EngineCoreOutputs:
        """Schedule, execute, and make output."""

        # Check for any requests remaining in the scheduler - unfinished,
        # or finished and not yet removed from the batch.
        if not self.scheduler.has_requests():
            return EngineCoreOutputs(
                outputs=[],
                scheduler_stats=self.scheduler.make_stats(),
            )
        scheduler_output = self.scheduler.schedule()
        output = self.model_executor.execute_model(scheduler_output)
        engine_core_outputs = self.scheduler.update_from_output(
            scheduler_output, output)  # type: ignore

        return engine_core_outputs

    def step_with_batch_queue(self) -> Optional[EngineCoreOutputs]:
        """Schedule and execute batches with the batch queue.
        Note that if nothing to output in this step, None is returned.

        The execution flow is as follows:
        1. Try to schedule a new batch if there are unscheduled requests
        and the job queue is not full. If a new batch is scheduled, directly
        return an empty engine core output. In other words, we won't check
        and return model outputs before the batch queue is full.
        2. If there is no new scheduled batch, meaning that the batch queue
        is full or no other requests can be scheduled, we block until the first
        batch in the job queue is finished.
        3. Update the scheduler from the output.
        """
        assert self.batch_queue is not None

        engine_core_outputs = None
        scheduler_output = None
        # If there are unscheduled requests and the job queue
        # is not full, schedule a new batch. Note that this is not blocking.
        if (self.scheduler.get_num_unscheduled_requests() > 0
                and not self.batch_queue.full()):
            scheduler_output = self.scheduler.schedule()
            if scheduler_output.total_num_scheduled_tokens > 0:
                future = self.model_executor.execute_model(scheduler_output)
                self.batch_queue.put_nowait(
                    (future, scheduler_output))  # type: ignore

        scheduled_batch = (scheduler_output is not None
                           and scheduler_output.total_num_scheduled_tokens > 0)

        # If no more requests can be scheduled and the job queue is not empty,
        # block until the first batch in the job queue is finished.
        if not scheduled_batch and not self.batch_queue.empty():
            future, scheduler_output = self.batch_queue.get_nowait()
            # Blocking until the first result is available.
            model_output = future.result()
            self.batch_queue.task_done()
            engine_core_outputs = self.scheduler.update_from_output(
                scheduler_output, model_output)

        return engine_core_outputs

    def shutdown(self):
        self.model_executor.shutdown()

    def profile(self, is_start: bool = True):
        self.model_executor.profile(is_start)

    def reset_prefix_cache(self):
        self.scheduler.reset_prefix_cache()

    def sleep(self, level: int = 1):
        self.model_executor.sleep(level)

    def wake_up(self):
        self.model_executor.wake_up()

    def is_sleeping(self) -> bool:
        return self.model_executor.is_sleeping

    def execute_dummy_batch(self):
        self.model_executor.collective_rpc("execute_dummy_batch")

    def add_lora(self, lora_request: LoRARequest) -> bool:
        return self.model_executor.add_lora(lora_request)

    def remove_lora(self, lora_id: int) -> bool:
        return self.model_executor.remove_lora(lora_id)

    def list_loras(self) -> set[int]:
        return self.model_executor.list_loras()

    def pin_lora(self, lora_id: int) -> bool:
        return self.model_executor.pin_lora(lora_id)

    def collective_rpc(self,
                       method: Union[str, Callable[..., _R]],
                       timeout: Optional[float] = None,
                       args: tuple = (),
                       kwargs: Optional[dict[str, Any]] = None) -> list[_R]:
        return self.model_executor.collective_rpc(method, timeout, args,
                                                  kwargs)


class EngineCoreProc(EngineCore):
    """ZMQ-wrapper for running EngineCore in background process."""

    def __init__(
        self,
        input_path: str,
        output_path: str,
        vllm_config: VllmConfig,
        executor_class: type[Executor],
        log_stats: bool,
        engine_index: int = 0,
    ):
        super().__init__(vllm_config, executor_class, log_stats)

        # Background Threads and Queues for IO. These enable us to
        # overlap ZMQ socket IO with GPU since they release the GIL,
        # and to overlap some serialization/deserialization with the
        # model forward pass.
        # Threads handle Socket <-> Queues and core_busy_loop uses Queue.
        self.input_queue: queue.Queue[tuple[EngineCoreRequestType,
                                            Any]] = queue.Queue()
        self.output_queue: queue.Queue[EngineCoreOutputs] = queue.Queue()
        threading.Thread(target=self.process_input_socket,
                         args=(input_path, ),
                         daemon=True).start()
        threading.Thread(target=self.process_output_socket,
                         args=(output_path, engine_index),
                         daemon=True).start()

        self.global_unfinished_reqs = False

        self.step_fn = (self.step if self.batch_queue is None else
                        self.step_with_batch_queue)

    @staticmethod
    def run_engine_core(*args,
                        dp_rank: int = 0,
                        local_dp_rank: int = 0,
                        ready_pipe,
                        **kwargs):
        """Launch EngineCore busy loop in background process."""

        # Signal handler used for graceful termination.
        # SystemExit exception is only raised once to allow this and worker
        # processes to terminate without error
        shutdown_requested = False

        # Ensure we can serialize transformer config after spawning
        maybe_register_config_serialize_by_value()

        def signal_handler(signum, frame):
            nonlocal shutdown_requested
            if not shutdown_requested:
                shutdown_requested = True
                raise SystemExit()

        # Either SIGTERM or SIGINT will terminate the engine_core
        signal.signal(signal.SIGTERM, signal_handler)
        signal.signal(signal.SIGINT, signal_handler)

        parent_process = psutil.Process().parent()
        engine_core: Optional[EngineCoreProc] = None
        try:
            parallel_config: ParallelConfig = kwargs[
                "vllm_config"].parallel_config
            if parallel_config.data_parallel_size > 1:
                # Set data parallel rank for this engine process.
                parallel_config.data_parallel_rank = dp_rank
                parallel_config.data_parallel_rank_local = local_dp_rank
                engine_core = DPEngineCoreProc(*args, **kwargs)
            else:
                engine_core = EngineCoreProc(*args, **kwargs)

            # Send Readiness signal to EngineClient.
            ready_pipe.send({"status": "READY"})

            engine_core.run_busy_loop()

        except SystemExit:
            logger.debug("EngineCore interrupted.")

        except Exception:
            traceback = get_exception_traceback()
            logger.error("EngineCore hit an exception: %s", traceback)
            parent_process.send_signal(signal.SIGUSR1)

        finally:
            if engine_core is not None:
                engine_core.shutdown()

    def run_busy_loop(self):
        """Core busy loop of the EngineCore."""

        # Loop until process is sent a SIGINT or SIGTERM
        while True:
            # 1) Poll the input queue until there is work to do.
            self._process_input_queue()
            # 2) Step the engine core and return the outputs.
            self._process_engine_step()

    def _process_input_queue(self):
        """Exits when an engine step needs to be performed."""

        waited = False
        while not self.global_unfinished_reqs and not (
                self.scheduler.has_requests()):
            if logger.isEnabledFor(DEBUG) and self.input_queue.empty():
                logger.debug("EngineCore waiting for work.")
                waited = True
            req = self.input_queue.get()
            self._handle_client_request(*req)

        if waited:
            logger.debug(
                "EngineCore loop active - local unfinished: %s, finished: %s.",
                self.scheduler.has_unfinished_requests(),
                self.scheduler.has_finished_requests())

        # Handle any more client requests.
        while not self.input_queue.empty():
            req = self.input_queue.get_nowait()
            self._handle_client_request(*req)

    def _process_engine_step(self):
        """Called only when there are unfinished local requests."""

        # Step the engine core.
        outputs = self.step_fn()
        # Put EngineCoreOutputs into the output queue.
        if outputs is not None:
            self.output_queue.put_nowait(outputs)

    def _handle_client_request(self, request_type: EngineCoreRequestType,
                               request: Any) -> None:
        """Dispatch request from client."""

        if request_type == EngineCoreRequestType.ADD:
            self.add_request(request)
        elif request_type == EngineCoreRequestType.ABORT:
            self.abort_requests(request)
        elif request_type == EngineCoreRequestType.START_DP:
            if not self.global_unfinished_reqs:
                logger.debug("EngineCore starting idle loop.")
                self.global_unfinished_reqs = True
        elif request_type == EngineCoreRequestType.UTILITY:
            call_id, method_name, args = request
            output = UtilityOutput(call_id)
            try:
                method = getattr(self, method_name)
                output.result = method(
                    *self._convert_msgspec_args(method, args))
            except BaseException as e:
                logger.exception("Invocation of %s method failed", method_name)
                output.failure_message = (f"Call to {method_name} method"
                                          f" failed: {str(e)}")
            self.output_queue.put_nowait(
                EngineCoreOutputs(utility_output=output))

    @staticmethod
    def _convert_msgspec_args(method, args):
        """If a provided arg type doesn't match corresponding target method
         arg type, try converting to msgspec object."""
        if not args:
            return args
        arg_types = signature(method).parameters.values()
        assert len(args) <= len(arg_types)
        return tuple(
            msgspec.convert(v, type=p.annotation) if isclass(p.annotation)
            and issubclass(p.annotation, msgspec.Struct)
            and not isinstance(v, p.annotation) else v
            for v, p in zip(args, arg_types))

    def process_input_socket(self, input_path: str):
        """Input socket IO thread."""

        # Msgpack serialization decoding.
        add_request_decoder = MsgpackDecoder(EngineCoreRequest)
        generic_decoder = MsgpackDecoder()

        with zmq_socket_ctx(input_path, zmq.constants.PULL) as socket:
            while True:
                # (RequestType, RequestData)
                type_frame, data_frame = socket.recv_multipart(copy=False)
                request_type = EngineCoreRequestType(bytes(type_frame.buffer))

                # Deserialize the request data.
                decoder = add_request_decoder if (
                    request_type
                    == EngineCoreRequestType.ADD) else generic_decoder
                request = decoder.decode(data_frame.buffer)

                # Push to input queue for core busy loop.
                self.input_queue.put_nowait((request_type, request))

    def process_output_socket(self, output_path: str, engine_index: int):
        """Output socket IO thread."""

        # Msgpack serialization encoding.
        encoder = MsgpackEncoder()
        # Reuse send buffer.
        buffer = bytearray()

        with zmq_socket_ctx(output_path, zmq.constants.PUSH) as socket:
            while True:
                outputs = self.output_queue.get()
                outputs.engine_index = engine_index
                encoder.encode_into(outputs, buffer)
                socket.send(buffer, copy=False)


ENGINE_PAUSED_OUTPUTS = EngineCoreOutputs(engine_paused=True)


class DPEngineCoreProc(EngineCoreProc):
    """ZMQ-wrapper for running EngineCore in background process
    in a data parallel context."""

    def __init__(
        self,
        input_path: str,
        output_path: str,
        vllm_config: VllmConfig,
        executor_class: type[Executor],
        log_stats: bool,
    ):
        # Add process-specific prefix to stdout and stderr before
        # we initialize the engine.
        from multiprocessing import current_process
        process_name = current_process().name
        pid = os.getpid()
        _add_prefix(sys.stdout, process_name, pid)
        _add_prefix(sys.stderr, process_name, pid)

        dp_size = vllm_config.parallel_config.data_parallel_size
        dp_rank = vllm_config.parallel_config.data_parallel_rank
        local_dp_rank = vllm_config.parallel_config.data_parallel_rank_local

        assert dp_size > 1
        assert 0 <= local_dp_rank <= dp_rank < dp_size

        from vllm.platforms import current_platform
        if current_platform.is_cuda_alike():
            from vllm.platforms.cuda import device_id_to_physical_device_id
            tp_size = vllm_config.parallel_config.tensor_parallel_size
            os.environ["CUDA_VISIBLE_DEVICES"] = ",".join(
                str(device_id_to_physical_device_id(i))
                for i in range(local_dp_rank * tp_size, (local_dp_rank + 1) *
                               tp_size))

        self.dp_group = vllm_config.parallel_config.stateless_init_dp_group()

        # Initialize the engine after setting up environment.
        super().__init__(input_path, output_path, vllm_config, executor_class,
                         log_stats, dp_rank)

        # Counts forward-passes of the model so that we can synchronize
        # finished with DP peers every N steps.
        self.counter = 0

    def shutdown(self):
        super().shutdown()
        if dp_group := getattr(self, "dp_group", None):
            stateless_destroy_torch_distributed_process_group(dp_group)

    def run_busy_loop(self):
        """Core busy loop of the EngineCore for data parallel case."""

        # Loop until process is sent a SIGINT or SIGTERM
        while True:
            # 1) Poll the input queue until there is work to do.
            self._process_input_queue()

            local_unfinished_reqs = self.scheduler.has_unfinished_requests()

            if local_unfinished_reqs:
                # 2) Step the engine core.
                self._process_engine_step()

                # Check if we have now finished all requests.
                local_unfinished_reqs = (
                    self.scheduler.has_unfinished_requests())
            else:
                if self.scheduler.has_finished_requests():
                    # There are no unfinished requests, but there are some
                    # finished requests remaining to be removed from the
                    # batch state. This engine step won't perform a forward
                    # pass but will flush the finished requests to ensure
                    # up-to-date state is returned in the engine outputs.
                    self._process_engine_step()

                if not self.global_unfinished_reqs:
                    # All engines are idle.
                    continue

                # There must be unfinished requests in DP peers, run a
                # dummy forward pass.
                self.execute_dummy_batch()

            # 3) All-reduce operation to determine global unfinished reqs.
            self.global_unfinished_reqs = self._has_global_unfinished_reqs(
                local_unfinished_reqs)

            if not self.global_unfinished_reqs:
                # Notify client that we are pausing the loop.
                self.output_queue.put_nowait(ENGINE_PAUSED_OUTPUTS)

    def _has_global_unfinished_reqs(self, local_unfinished: bool) -> bool:

        # Optimization - only perform finish-sync all-reduce every 16 steps.
        self.counter += 1
        if self.counter != 16:
            return True
        self.counter = 0

        return ParallelConfig.has_unfinished_dp(self.dp_group,
                                                local_unfinished)<|MERGE_RESOLUTION|>--- conflicted
+++ resolved
@@ -157,11 +157,8 @@
         ])
         num_gpu_blocks = kv_cache_configs[0].num_blocks
         num_cpu_blocks = 0
-<<<<<<< HEAD
+        scheduler_kv_cache_config = kv_cache_configs[0]
         print(f"hosseins: _initialize_kv_caches() {num_gpu_blocks=}")
-=======
-        scheduler_kv_cache_config = kv_cache_configs[0]
->>>>>>> 337f7278
 
         # Initialize kv cache and warmup the execution
         self.model_executor.initialize_from_config(kv_cache_configs)
