# SPDX-License-Identifier: Apache-2.0
import os
import queue
import signal
import sys
import threading
import time
from concurrent.futures import Future
from inspect import isclass, signature
from logging import DEBUG
from typing import Any, Callable, Optional, TypeVar, Union

import msgspec
import psutil
import zmq
import zmq.asyncio

from vllm.config import ParallelConfig, VllmConfig
from vllm.distributed import stateless_destroy_torch_distributed_process_group
from vllm.executor.multiproc_worker_utils import _add_prefix
from vllm.logger import init_logger
from vllm.lora.request import LoRARequest
from vllm.transformers_utils.config import (
    maybe_register_config_serialize_by_value)
from vllm.utils import (get_exception_traceback, resolve_obj_by_qualname,
                        zmq_socket_ctx)
from vllm.v1.core.kv_cache_utils import (get_kv_cache_config,
                                         unify_kv_cache_configs)
from vllm.v1.core.sched.interface import SchedulerInterface
from vllm.v1.core.sched.output import SchedulerOutput
from vllm.v1.core.sched.scheduler import Scheduler as V1Scheduler
from vllm.v1.engine import (EngineCoreOutputs, EngineCoreRequest,
                            EngineCoreRequestType, UtilityOutput)
from vllm.v1.engine.mm_input_cache import MMInputCacheServer
from vllm.v1.executor.abstract import Executor
from vllm.v1.outputs import ModelRunnerOutput
from vllm.v1.request import Request, RequestStatus
from vllm.v1.serial_utils import MsgpackDecoder, MsgpackEncoder
from vllm.v1.structured_output import StructuredOutputManager
from vllm.version import __version__ as VLLM_VERSION

logger = init_logger(__name__)

POLLING_TIMEOUT_S = 2.5

_R = TypeVar('_R')  # Return type for collective_rpc


class EngineCore:
    """Inner loop of vLLM's Engine."""

    def __init__(
        self,
        vllm_config: VllmConfig,
        executor_class: type[Executor],
        log_stats: bool,
    ):
        assert vllm_config.model_config.runner_type != "pooling"

        logger.info("Initializing a V1 LLM engine (v%s) with config: %s",
                    VLLM_VERSION, vllm_config)

        self.log_stats = log_stats

        # Setup Model.
        self.model_executor = executor_class(vllm_config)

        # Setup KV Caches and update CacheConfig after profiling.
        num_gpu_blocks, num_cpu_blocks = self._initialize_kv_caches(
            vllm_config)
        vllm_config.cache_config.num_gpu_blocks = num_gpu_blocks
        vllm_config.cache_config.num_cpu_blocks = num_cpu_blocks

        self.structured_output_manager = StructuredOutputManager(vllm_config)

        # Setup scheduler.
        if isinstance(vllm_config.scheduler_config.scheduler_cls, str):
            Scheduler = resolve_obj_by_qualname(
                vllm_config.scheduler_config.scheduler_cls)
        else:
            Scheduler = vllm_config.scheduler_config.scheduler_cls

        # This warning can be removed once the V1 Scheduler interface is
        # finalized and we can maintain support for scheduler classes that
        # implement it
        if Scheduler is not V1Scheduler:
            logger.warning(
                "Using configured V1 scheduler class %s. "
                "This scheduler interface is not public and "
                "compatibility may not be maintained.",
                vllm_config.scheduler_config.scheduler_cls)

        self.scheduler: SchedulerInterface = Scheduler(
            scheduler_config=vllm_config.scheduler_config,
            model_config=vllm_config.model_config,
            cache_config=vllm_config.cache_config,
            lora_config=vllm_config.lora_config,
            speculative_config=vllm_config.speculative_config,
            include_finished_set=vllm_config.parallel_config.data_parallel_size
            > 1,
            log_stats=self.log_stats,
            structured_output_manager=self.structured_output_manager,
        )

        # Setup MM Input Mapper.
        self.mm_input_cache_server = MMInputCacheServer(
            vllm_config.model_config)

        # Setup batch queue for pipeline parallelism.
        # Batch queue for scheduled batches. This enables us to asynchronously
        # schedule and execute batches, and is required by pipeline parallelism
        # to eliminate pipeline bubbles.
        self.batch_queue_size = self.model_executor.max_concurrent_batches
        self.batch_queue: Optional[queue.Queue[tuple[Future[ModelRunnerOutput],
                                                     SchedulerOutput]]] = None
        if self.batch_queue_size > 1:
            logger.info("Batch queue is enabled with size %d",
                        self.batch_queue_size)
            self.batch_queue = queue.Queue(self.batch_queue_size)

    def _initialize_kv_caches(self,
                              vllm_config: VllmConfig) -> tuple[int, int]:
        start = time.time()

        # Get all kv cache needed by the model
        kv_cache_specs = self.model_executor.get_kv_cache_specs()
        print(f"hosseins: _initialize_kv_caches() {self.model_executor=}")

        print(f"hosseins: _initialize_kv_caches() {kv_cache_specs=}")
        # Profiles the peak memory usage of the model to determine how much
        # memory can be allocated for kv cache.
        available_gpu_memory = self.model_executor.determine_available_memory()
        print(f"hosseins: _initialize_kv_caches() {available_gpu_memory=}")

        assert len(kv_cache_specs) == len(available_gpu_memory)
        # Get the kv cache tensor size
<<<<<<< HEAD
        kv_cache_configs = get_kv_cache_configs(vllm_config, kv_cache_specs,
                                                available_gpu_memory)
        print(f"hosseins: _initialize_kv_caches() {kv_cache_configs=}")
        
        num_gpu_blocks_set = set(config.num_blocks
                                 for config in kv_cache_configs)
        print(f"hosseins: _initialize_kv_caches() {num_gpu_blocks_set=}")
        
        assert len(num_gpu_blocks_set) == 1, (
            f"num_gpu_blocks need to be the same across workers, "
            f"but they are different: {num_gpu_blocks_set}")
        num_gpu_blocks = num_gpu_blocks_set.pop()
=======
        kv_cache_configs = [
            get_kv_cache_config(vllm_config, kv_cache_spec_one_worker,
                                available_gpu_memory_one_worker)
            for kv_cache_spec_one_worker, available_gpu_memory_one_worker in
            zip(kv_cache_specs, available_gpu_memory)
        ]

        # Since we use a shared centralized controller, we need the
        # `kv_cache_config` to be consistent across all workers to make sure
        # all the memory operators can be applied to all workers.
        unify_kv_cache_configs(kv_cache_configs)

        # All workers have the same kv_cache_config except layer names, so use
        # an arbitrary one to get the number of blocks.
        assert all([
            cfg.num_blocks == kv_cache_configs[0].num_blocks
            for cfg in kv_cache_configs
        ])
        num_gpu_blocks = kv_cache_configs[0].num_blocks
>>>>>>> 26755049
        num_cpu_blocks = 0
        print(f"hosseins: _initialize_kv_caches() {num_gpu_blocks=}")

        # Initialize kv cache and warmup the execution
        self.model_executor.initialize_from_config(kv_cache_configs)

        elapsed = time.time() - start
        logger.info(("init engine (profile, create kv cache, "
                     "warmup model) took %.2f seconds"), elapsed)
        return num_gpu_blocks, num_cpu_blocks

    def add_request(self, request: EngineCoreRequest):
        """Add request to the scheduler."""

        if request.mm_hashes is not None:
            # Here, if hash exists for a multimodal input, then it will be
            # fetched from the cache, else it will be added to the cache.
            # Note that the cache here is mirrored with the client cache, so
            # anything that has a hash must have a HIT cache entry here
            # as well.
            assert request.mm_inputs is not None
            request.mm_inputs = self.mm_input_cache_server.get_and_update(
                request.mm_inputs, request.mm_hashes)

        req = Request.from_engine_core_request(request)
        if req.use_structured_output:
            # Start grammar compilation asynchronously
            self.structured_output_manager.grammar_init(req)

        self.scheduler.add_request(req)

    def abort_requests(self, request_ids: list[str]):
        """Abort requests from the scheduler."""

        # TODO: The scheduler doesn't really need to know the
        # specific finish reason, TBD whether we propagate that
        # (i.e. client-aborted vs stop criteria met).
        self.scheduler.finish_requests(request_ids,
                                       RequestStatus.FINISHED_ABORTED)

    def step(self) -> EngineCoreOutputs:
        """Schedule, execute, and make output."""

        # Check for any requests remaining in the scheduler - unfinished,
        # or finished and not yet removed from the batch.
        if not self.scheduler.has_requests():
            return EngineCoreOutputs(
                outputs=[],
                scheduler_stats=self.scheduler.make_stats(),
            )
        scheduler_output = self.scheduler.schedule()
        output = self.model_executor.execute_model(scheduler_output)
        engine_core_outputs = self.scheduler.update_from_output(
            scheduler_output, output)  # type: ignore

        return engine_core_outputs

    def step_with_batch_queue(self) -> Optional[EngineCoreOutputs]:
        """Schedule and execute batches with the batch queue.
        Note that if nothing to output in this step, None is returned.

        The execution flow is as follows:
        1. Try to schedule a new batch if there are unscheduled requests
        and the job queue is not full. If a new batch is scheduled, directly
        return an empty engine core output. In other words, we won't check
        and return model outputs before the batch queue is full.
        2. If there is no new scheduled batch, meaning that the batch queue
        is full or no other requests can be scheduled, we block until the first
        batch in the job queue is finished.
        3. Update the scheduler from the output.
        """
        assert self.batch_queue is not None

        engine_core_outputs = None
        scheduler_output = None
        # If there are unscheduled requests and the job queue
        # is not full, schedule a new batch. Note that this is not blocking.
        if (self.scheduler.get_num_unscheduled_requests() > 0
                and not self.batch_queue.full()):
            scheduler_output = self.scheduler.schedule()
            if scheduler_output.total_num_scheduled_tokens > 0:
                future = self.model_executor.execute_model(scheduler_output)
                self.batch_queue.put_nowait(
                    (future, scheduler_output))  # type: ignore

        scheduled_batch = (scheduler_output is not None
                           and scheduler_output.total_num_scheduled_tokens > 0)

        # If no more requests can be scheduled and the job queue is not empty,
        # block until the first batch in the job queue is finished.
        if not scheduled_batch and not self.batch_queue.empty():
            future, scheduler_output = self.batch_queue.get_nowait()
            # Blocking until the first result is available.
            model_output = future.result()
            self.batch_queue.task_done()
            engine_core_outputs = self.scheduler.update_from_output(
                scheduler_output, model_output)

        return engine_core_outputs

    def shutdown(self):
        self.model_executor.shutdown()

    def profile(self, is_start: bool = True):
        self.model_executor.profile(is_start)

    def reset_prefix_cache(self):
        self.scheduler.reset_prefix_cache()

    def sleep(self, level: int = 1):
        self.model_executor.sleep(level)

    def wake_up(self):
        self.model_executor.wake_up()

    def is_sleeping(self) -> bool:
        return self.model_executor.is_sleeping

    def execute_dummy_batch(self):
        self.model_executor.collective_rpc("execute_dummy_batch")

    def add_lora(self, lora_request: LoRARequest) -> bool:
        return self.model_executor.add_lora(lora_request)

    def remove_lora(self, lora_id: int) -> bool:
        return self.model_executor.remove_lora(lora_id)

    def list_loras(self) -> set[int]:
        return self.model_executor.list_loras()

    def pin_lora(self, lora_id: int) -> bool:
        return self.model_executor.pin_lora(lora_id)

    def collective_rpc(self,
                       method: Union[str, Callable[..., _R]],
                       timeout: Optional[float] = None,
                       args: tuple = (),
                       kwargs: Optional[dict[str, Any]] = None) -> list[_R]:
        return self.model_executor.collective_rpc(method, timeout, args,
                                                  kwargs)


class EngineCoreProc(EngineCore):
    """ZMQ-wrapper for running EngineCore in background process."""

    def __init__(
        self,
        input_path: str,
        output_path: str,
        vllm_config: VllmConfig,
        executor_class: type[Executor],
        log_stats: bool,
        engine_index: int = 0,
    ):
        super().__init__(vllm_config, executor_class, log_stats)

        # Background Threads and Queues for IO. These enable us to
        # overlap ZMQ socket IO with GPU since they release the GIL,
        # and to overlap some serialization/deserialization with the
        # model forward pass.
        # Threads handle Socket <-> Queues and core_busy_loop uses Queue.
        self.input_queue: queue.Queue[tuple[EngineCoreRequestType,
                                            Any]] = queue.Queue()
        self.output_queue: queue.Queue[EngineCoreOutputs] = queue.Queue()
        threading.Thread(target=self.process_input_socket,
                         args=(input_path, ),
                         daemon=True).start()
        threading.Thread(target=self.process_output_socket,
                         args=(output_path, engine_index),
                         daemon=True).start()

        self.global_unfinished_reqs = False

        self.step_fn = (self.step if self.batch_queue is None else
                        self.step_with_batch_queue)

    @staticmethod
    def run_engine_core(*args,
                        dp_rank: int = 0,
                        local_dp_rank: int = 0,
                        ready_pipe,
                        **kwargs):
        """Launch EngineCore busy loop in background process."""

        # Signal handler used for graceful termination.
        # SystemExit exception is only raised once to allow this and worker
        # processes to terminate without error
        shutdown_requested = False

        # Ensure we can serialize transformer config after spawning
        maybe_register_config_serialize_by_value()

        def signal_handler(signum, frame):
            nonlocal shutdown_requested
            if not shutdown_requested:
                shutdown_requested = True
                raise SystemExit()

        # Either SIGTERM or SIGINT will terminate the engine_core
        signal.signal(signal.SIGTERM, signal_handler)
        signal.signal(signal.SIGINT, signal_handler)

        parent_process = psutil.Process().parent()
        engine_core: Optional[EngineCoreProc] = None
        try:
            parallel_config: ParallelConfig = kwargs[
                "vllm_config"].parallel_config
            if parallel_config.data_parallel_size > 1:
                # Set data parallel rank for this engine process.
                parallel_config.data_parallel_rank = dp_rank
                parallel_config.data_parallel_rank_local = local_dp_rank
                engine_core = DPEngineCoreProc(*args, **kwargs)
            else:
                engine_core = EngineCoreProc(*args, **kwargs)

            # Send Readiness signal to EngineClient.
            ready_pipe.send({"status": "READY"})

            engine_core.run_busy_loop()

        except SystemExit:
            logger.debug("EngineCore interrupted.")

        except Exception:
            traceback = get_exception_traceback()
            logger.error("EngineCore hit an exception: %s", traceback)
            parent_process.send_signal(signal.SIGUSR1)

        finally:
            if engine_core is not None:
                engine_core.shutdown()

    def run_busy_loop(self):
        """Core busy loop of the EngineCore."""

        # Loop until process is sent a SIGINT or SIGTERM
        while True:
            # 1) Poll the input queue until there is work to do.
            self._process_input_queue()
            # 2) Step the engine core and return the outputs.
            self._process_engine_step()

    def _process_input_queue(self):
        """Exits when an engine step needs to be performed."""

        waited = False
        while not self.global_unfinished_reqs and not (
                self.scheduler.has_requests()):
            if logger.isEnabledFor(DEBUG) and self.input_queue.empty():
                logger.debug("EngineCore waiting for work.")
                waited = True
            req = self.input_queue.get()
            self._handle_client_request(*req)

        if waited:
            logger.debug(
                "EngineCore loop active - local unfinished: %s, finished: %s.",
                self.scheduler.has_unfinished_requests(),
                self.scheduler.has_finished_requests())

        # Handle any more client requests.
        while not self.input_queue.empty():
            req = self.input_queue.get_nowait()
            self._handle_client_request(*req)

    def _process_engine_step(self):
        """Called only when there are unfinished local requests."""

        # Step the engine core.
        outputs = self.step_fn()
        # Put EngineCoreOutputs into the output queue.
        if outputs is not None:
            self.output_queue.put_nowait(outputs)

    def _handle_client_request(self, request_type: EngineCoreRequestType,
                               request: Any) -> None:
        """Dispatch request from client."""

        if request_type == EngineCoreRequestType.ADD:
            self.add_request(request)
        elif request_type == EngineCoreRequestType.ABORT:
            self.abort_requests(request)
        elif request_type == EngineCoreRequestType.START_DP:
            if not self.global_unfinished_reqs:
                logger.debug("EngineCore starting idle loop.")
                self.global_unfinished_reqs = True
        elif request_type == EngineCoreRequestType.UTILITY:
            call_id, method_name, args = request
            output = UtilityOutput(call_id)
            try:
                method = getattr(self, method_name)
                output.result = method(
                    *self._convert_msgspec_args(method, args))
            except BaseException as e:
                logger.exception("Invocation of %s method failed", method_name)
                output.failure_message = (f"Call to {method_name} method"
                                          f" failed: {str(e)}")
            self.output_queue.put_nowait(
                EngineCoreOutputs(utility_output=output))

    @staticmethod
    def _convert_msgspec_args(method, args):
        """If a provided arg type doesn't match corresponding target method
         arg type, try converting to msgspec object."""
        if not args:
            return args
        arg_types = signature(method).parameters.values()
        assert len(args) <= len(arg_types)
        return tuple(
            msgspec.convert(v, type=p.annotation) if isclass(p.annotation)
            and issubclass(p.annotation, msgspec.Struct)
            and not isinstance(v, p.annotation) else v
            for v, p in zip(args, arg_types))

    def process_input_socket(self, input_path: str):
        """Input socket IO thread."""

        # Msgpack serialization decoding.
        add_request_decoder = MsgpackDecoder(EngineCoreRequest)
        generic_decoder = MsgpackDecoder()

        with zmq_socket_ctx(input_path, zmq.constants.PULL) as socket:
            while True:
                # (RequestType, RequestData)
                type_frame, data_frame = socket.recv_multipart(copy=False)
                request_type = EngineCoreRequestType(bytes(type_frame.buffer))

                # Deserialize the request data.
                decoder = add_request_decoder if (
                    request_type
                    == EngineCoreRequestType.ADD) else generic_decoder
                request = decoder.decode(data_frame.buffer)

                # Push to input queue for core busy loop.
                self.input_queue.put_nowait((request_type, request))

    def process_output_socket(self, output_path: str, engine_index: int):
        """Output socket IO thread."""

        # Msgpack serialization encoding.
        encoder = MsgpackEncoder()
        # Reuse send buffer.
        buffer = bytearray()

        with zmq_socket_ctx(output_path, zmq.constants.PUSH) as socket:
            while True:
                outputs = self.output_queue.get()
                outputs.engine_index = engine_index
                encoder.encode_into(outputs, buffer)
                socket.send(buffer, copy=False)


ENGINE_PAUSED_OUTPUTS = EngineCoreOutputs(engine_paused=True)


class DPEngineCoreProc(EngineCoreProc):
    """ZMQ-wrapper for running EngineCore in background process
    in a data parallel context."""

    def __init__(
        self,
        input_path: str,
        output_path: str,
        vllm_config: VllmConfig,
        executor_class: type[Executor],
        log_stats: bool,
    ):
        # Add process-specific prefix to stdout and stderr before
        # we initialize the engine.
        from multiprocessing import current_process
        process_name = current_process().name
        pid = os.getpid()
        _add_prefix(sys.stdout, process_name, pid)
        _add_prefix(sys.stderr, process_name, pid)

        dp_size = vllm_config.parallel_config.data_parallel_size
        dp_rank = vllm_config.parallel_config.data_parallel_rank
        local_dp_rank = vllm_config.parallel_config.data_parallel_rank_local

        assert dp_size > 1
        assert 0 <= local_dp_rank <= dp_rank < dp_size

        from vllm.platforms import current_platform
        if current_platform.is_cuda_alike():
            from vllm.platforms.cuda import device_id_to_physical_device_id
            tp_size = vllm_config.parallel_config.tensor_parallel_size
            os.environ["CUDA_VISIBLE_DEVICES"] = ",".join(
                str(device_id_to_physical_device_id(i))
                for i in range(local_dp_rank * tp_size, (local_dp_rank + 1) *
                               tp_size))

        self.dp_group = vllm_config.parallel_config.stateless_init_dp_group()

        # Initialize the engine after setting up environment.
        super().__init__(input_path, output_path, vllm_config, executor_class,
                         log_stats, dp_rank)

        # Counts forward-passes of the model so that we can synchronize
        # finished with DP peers every N steps.
        self.counter = 0

    def shutdown(self):
        super().shutdown()
        if dp_group := getattr(self, "dp_group", None):
            stateless_destroy_torch_distributed_process_group(dp_group)

    def run_busy_loop(self):
        """Core busy loop of the EngineCore for data parallel case."""

        # Loop until process is sent a SIGINT or SIGTERM
        while True:
            # 1) Poll the input queue until there is work to do.
            self._process_input_queue()

            local_unfinished_reqs = self.scheduler.has_unfinished_requests()

            if local_unfinished_reqs:
                # 2) Step the engine core.
                self._process_engine_step()

                # Check if we have now finished all requests.
                local_unfinished_reqs = (
                    self.scheduler.has_unfinished_requests())
            else:
                if self.scheduler.has_finished_requests():
                    # There are no unfinished requests, but there are some
                    # finished requests remaining to be removed from the
                    # batch state. This engine step won't perform a forward
                    # pass but will flush the finished requests to ensure
                    # up-to-date state is returned in the engine outputs.
                    self._process_engine_step()

                if not self.global_unfinished_reqs:
                    # All engines are idle.
                    continue

                # There must be unfinished requests in DP peers, run a
                # dummy forward pass.
                self.execute_dummy_batch()

            # 3) All-reduce operation to determine global unfinished reqs.
            self.global_unfinished_reqs = self._has_global_unfinished_reqs(
                local_unfinished_reqs)

            if not self.global_unfinished_reqs:
                # Notify client that we are pausing the loop.
                self.output_queue.put_nowait(ENGINE_PAUSED_OUTPUTS)

    def _has_global_unfinished_reqs(self, local_unfinished: bool) -> bool:

        # Optimization - only perform finish-sync all-reduce every 16 steps.
        self.counter += 1
        if self.counter != 16:
            return True
        self.counter = 0

        return ParallelConfig.has_unfinished_dp(self.dp_group,
                                                local_unfinished)<|MERGE_RESOLUTION|>--- conflicted
+++ resolved
@@ -134,26 +134,13 @@
 
         assert len(kv_cache_specs) == len(available_gpu_memory)
         # Get the kv cache tensor size
-<<<<<<< HEAD
-        kv_cache_configs = get_kv_cache_configs(vllm_config, kv_cache_specs,
-                                                available_gpu_memory)
-        print(f"hosseins: _initialize_kv_caches() {kv_cache_configs=}")
-        
-        num_gpu_blocks_set = set(config.num_blocks
-                                 for config in kv_cache_configs)
-        print(f"hosseins: _initialize_kv_caches() {num_gpu_blocks_set=}")
-        
-        assert len(num_gpu_blocks_set) == 1, (
-            f"num_gpu_blocks need to be the same across workers, "
-            f"but they are different: {num_gpu_blocks_set}")
-        num_gpu_blocks = num_gpu_blocks_set.pop()
-=======
         kv_cache_configs = [
             get_kv_cache_config(vllm_config, kv_cache_spec_one_worker,
                                 available_gpu_memory_one_worker)
             for kv_cache_spec_one_worker, available_gpu_memory_one_worker in
             zip(kv_cache_specs, available_gpu_memory)
         ]
+        print(f"hosseins: _initialize_kv_caches() {kv_cache_configs=}")
 
         # Since we use a shared centralized controller, we need the
         # `kv_cache_config` to be consistent across all workers to make sure
@@ -167,7 +154,6 @@
             for cfg in kv_cache_configs
         ])
         num_gpu_blocks = kv_cache_configs[0].num_blocks
->>>>>>> 26755049
         num_cpu_blocks = 0
         print(f"hosseins: _initialize_kv_caches() {num_gpu_blocks=}")
 
