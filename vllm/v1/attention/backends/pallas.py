# SPDX-License-Identifier: Apache-2.0

from dataclasses import dataclass
from typing import Any, Optional

import torch
# Required to register custom ops.
import torch_xla.experimental.custom_kernel  # noqa: F401

from vllm.attention.backends.abstract import (AttentionBackend, AttentionImpl,
                                              AttentionLayer, AttentionType)
from vllm.attention.backends.utils import CommonAttentionState

# These are the 2 tunable parameters of the paged attention Pallas kernel.
NUM_QUERIES_PER_BLOCK = 32
NUM_KV_PAGES_PER_BLOCK = 128
from vllm.distributed.utils import get_shard_spec
import torch_xla.debug.profiler as xp


class PallasAttentionBackend(AttentionBackend):

    @staticmethod
    def get_name() -> str:
        return "PALLAS_VLLM_V1"

    @staticmethod
    def get_impl_cls() -> type["PallasAttentionBackendImpl"]:
        return PallasAttentionBackendImpl

    @staticmethod
    def get_metadata_cls() -> type["PallasMetadata"]:
        return PallasMetadata

    @staticmethod
    def get_state_cls() -> type["CommonAttentionState"]:
        return CommonAttentionState

    @staticmethod
    def get_kv_cache_shape(
        num_blocks: int,
        block_size: int,
        num_kv_heads: int,
        head_size: int,
    ) -> tuple[int, ...]:
        return (num_blocks, block_size, num_kv_heads * 2, head_size)

    @staticmethod
    def swap_blocks(
        src_kv_cache: torch.Tensor,
        dst_kv_cache: torch.Tensor,
        src_to_dst: torch.Tensor,
    ) -> None:
        raise RuntimeError("swap_blocks is not used for the TPU backend.")


@dataclass
class PallasMetadata:
    # NOTE(sang): Definition of context_len, query_len, and seq_len.
    # |---------- N-1 iteration --------|
    # |---------------- N iteration ---------------------|
    # |- tokenA -|......................|-- newTokens ---|
    # |---------- context_len ----------|
    # |-------------------- seq_len ---------------------|
    #                                   |-- query_len ---|

    # Used in the PallasAttentionBackendImpl
    slot_mapping: torch.Tensor
    block_tables: torch.Tensor
    context_lens: torch.Tensor
    query_start_loc: torch.Tensor
    num_seqs: int


class PallasAttentionBackendImpl(AttentionImpl):

    def __init__(
        self,
        num_heads: int,
        head_size: int,
        scale: float,
        num_kv_heads: int,
        alibi_slopes: Optional[list[float]],
        sliding_window: Optional[int],
        kv_cache_dtype: str,
        blocksparse_params: Optional[dict[str, Any]] = None,
        logits_soft_cap: Optional[float] = None,
        attn_type: str = AttentionType.DECODER,
    ) -> None:
        if blocksparse_params is not None:
            raise ValueError("Paged attention Pallas kernel does "
                             "not support block-sparse attention.")
        self.num_heads = num_heads
        self.head_size = head_size
        self.scale = float(scale)
        self.num_kv_heads = num_kv_heads

        assert self.num_heads % self.num_kv_heads == 0
        self.num_queries_per_kv = self.num_heads // self.num_kv_heads
        if head_size % 128 != 0:
            raise NotImplementedError("Head size must be a multiple of 128.")
        if alibi_slopes is not None:
            raise NotImplementedError("Alibi slopes is not supported.")
        if sliding_window is not None:
            raise NotImplementedError("Sliding window is not supported.")
        if kv_cache_dtype != "auto":
            raise NotImplementedError("FP8 KV cache dtype is not supported.")
        if blocksparse_params is not None:
            raise NotImplementedError("Blocksparse is not supported.")
        if logits_soft_cap is not None:
            raise NotImplementedError(
                "Attention logits soft-capping is not supported.")

        if attn_type != AttentionType.DECODER:
            raise NotImplementedError("Encoder self-attention and "
                                      "encoder/decoder cross-attention "
                                      "are not implemented for "
                                      "PallasAttentionBackendImpl")

        tpu_version = torch_xla.tpu.version()
        if tpu_version < 4:
            raise NotImplementedError("TPU version must be 4 or higher.")
        # NOTE(chengjiyao): the TPU v4's vmem capacity is 16MB
        # TODO(chengjiyao): autotune NUM_QUERIES_PER_BLOCK,
        # NUM_KV_PAGES_PER_BLOCK and vmem_limit_bytes
        if tpu_version == 4:
            self.vmem_limit_bytes = 16 * 1024 * 1024
        else:
            self.vmem_limit_bytes = 64 * 1024 * 1024

    def forward(
        self,
        layer: AttentionLayer,
        query: torch.Tensor,
        key: torch.Tensor,
        value: torch.Tensor,
        kv_cache: torch.Tensor,
        attn_metadata: PallasMetadata,
        output: Optional[torch.Tensor] = None,
    ) -> torch.Tensor:
        print("hosseins: PallasAttentionBackendImpl.forward()")
        
        """Forward pass with Pallas attention.

        Args:
            query: shape = [num_tokens, num_heads * head_size]
            key: shape = [num_tokens, num_kv_heads * head_size]
            value: shape = [num_tokens, num_kv_heads * head_size]
            kv_cache = [num_blocks, block_size, num_kv_heads * 2, head_size]
            attn_metadata: Metadata for attention.
        Returns:
            shape = [num_tokens, num_heads * head_size]
        """
        # For determine_available_memory case.
        if kv_cache.numel() == 0:
            if output is None:
                output = torch.ones_like(query)
            return output

        assert layer._k_scale_float == 1.0 and layer._v_scale_float == 1.0
        num_tokens, hidden_size = query.shape
        # with xp.Trace("PallasAttentionBackend.forward.view()"):
        query = query.view(num_tokens, self.num_heads, self.head_size)

<<<<<<< HEAD
        key_cache, value_cache = kv_cache
        # with xp.Trace("PallasAttentionBackend.forward.write_to_kv_cache()"):
        if kv_cache[0].numel() > 0:
=======
        if kv_cache.numel() > 0:
>>>>>>> 26755049
            slot_mapping = attn_metadata.slot_mapping
            write_to_kv_cache(key, value, kv_cache, slot_mapping)

        # with xp.Trace("PallasAttentionBackend.forward.ragged_paged_attention()"):
        output = torch.ops.xla.ragged_paged_attention(
            query,
            kv_cache,
            attn_metadata.context_lens,
            attn_metadata.block_tables,
            attn_metadata.query_start_loc,
            attn_metadata.num_seqs,
            num_kv_pages_per_block=NUM_KV_PAGES_PER_BLOCK,
            num_queries_per_block=NUM_QUERIES_PER_BLOCK,
            vmem_limit_bytes=self.vmem_limit_bytes,
            use_kernel=True,
            sm_scale=self.scale)

        return output.reshape(num_tokens, hidden_size)


def write_to_kv_cache(
    key: torch.Tensor,
    value: torch.Tensor,
    kv_cache: torch.Tensor,
    slot_mapping: torch.Tensor,
) -> None:
    """ Write the key and values to the KV cache.

    Args:
        key: shape = [num_tokens, num_kv_heads * head_size]
        value: shape = [num_tokens, num_kv_heads *  head_size]
        kv_cache = [num_blocks, block_size, num_kv_heads * 2, head_size]

    """
<<<<<<< HEAD

    print(f"hosseins: write_to_kv_cache() {key.shape=}")
    print(f"hosseins: write_to_kv_cache() {get_shard_spec(key)=} {value.shape=}")
    print(f"hosseins: write_to_kv_cache() {value.shape=}")
    print(f"hosseins: write_to_kv_cache() {get_shard_spec(value)=} {value.shape=}")
    print(f"hosseins: write_to_kv_cache() {key_cache.shape=}")
    print(f"hosseins: write_to_kv_cache() {get_shard_spec(key_cache)=} {key_cache.shape=}")
    print(f"hosseins: write_to_kv_cache() {value_cache.shape=}")
    print(f"hosseins: write_to_kv_cache() {get_shard_spec(value_cache)=} {value_cache.shape=}")
    print(f"hosseins: write_to_kv_cache() {slot_mapping.shape=}")
    print(f"hosseins: write_to_kv_cache() {get_shard_spec(slot_mapping)=}")
    torch.ops.xla.dynamo_set_buffer_donor_(key_cache, True)
    torch.ops.xla.dynamo_set_buffer_donor_(value_cache, True)

    key_cache = key_cache.flatten(0, 1)
    value_cache = value_cache.flatten(0, 1)
    slot_mapping = slot_mapping.flatten()
    key_cache.index_copy_(0, slot_mapping, key)
    value_cache.index_copy_(0, slot_mapping, value)
=======
    _, _, num_combined_kv_heads, head_size = kv_cache.shape
    num_kv_heads = num_combined_kv_heads // 2

    key = key.view(-1, num_kv_heads, head_size)
    value = value.view(-1, num_kv_heads, head_size)

    kv = torch.cat([key, value], axis=-1).reshape(-1, num_combined_kv_heads,
                                                  head_size)

    torch.ops.xla.dynamo_set_buffer_donor_(kv_cache, True)

    kv_cache = kv_cache.flatten(0, 1)
    kv_cache.index_copy_(0, slot_mapping, kv)
>>>>>>> 26755049
<|MERGE_RESOLUTION|>--- conflicted
+++ resolved
@@ -162,13 +162,8 @@
         # with xp.Trace("PallasAttentionBackend.forward.view()"):
         query = query.view(num_tokens, self.num_heads, self.head_size)
 
-<<<<<<< HEAD
-        key_cache, value_cache = kv_cache
         # with xp.Trace("PallasAttentionBackend.forward.write_to_kv_cache()"):
-        if kv_cache[0].numel() > 0:
-=======
         if kv_cache.numel() > 0:
->>>>>>> 26755049
             slot_mapping = attn_metadata.slot_mapping
             write_to_kv_cache(key, value, kv_cache, slot_mapping)
 
@@ -203,38 +198,29 @@
         kv_cache = [num_blocks, block_size, num_kv_heads * 2, head_size]
 
     """
-<<<<<<< HEAD
+    _, _, num_combined_kv_heads, head_size = kv_cache.shape
+    num_kv_heads = num_combined_kv_heads // 2
+
+    key = key.view(-1, num_kv_heads, head_size)
+    value = value.view(-1, num_kv_heads, head_size)
+
+    kv = torch.cat([key, value], axis=-1).reshape(-1, num_combined_kv_heads,
+                                                  head_size)
+
+    torch.ops.xla.dynamo_set_buffer_donor_(kv_cache, True)
+
 
     print(f"hosseins: write_to_kv_cache() {key.shape=}")
     print(f"hosseins: write_to_kv_cache() {get_shard_spec(key)=} {value.shape=}")
     print(f"hosseins: write_to_kv_cache() {value.shape=}")
     print(f"hosseins: write_to_kv_cache() {get_shard_spec(value)=} {value.shape=}")
-    print(f"hosseins: write_to_kv_cache() {key_cache.shape=}")
-    print(f"hosseins: write_to_kv_cache() {get_shard_spec(key_cache)=} {key_cache.shape=}")
-    print(f"hosseins: write_to_kv_cache() {value_cache.shape=}")
-    print(f"hosseins: write_to_kv_cache() {get_shard_spec(value_cache)=} {value_cache.shape=}")
+    # print(f"hosseins: write_to_kv_cache() {key_cache.shape=}")
+    # print(f"hosseins: write_to_kv_cache() {get_shard_spec(key_cache)=} {key_cache.shape=}")
+    # print(f"hosseins: write_to_kv_cache() {value_cache.shape=}")
+    # print(f"hosseins: write_to_kv_cache() {get_shard_spec(value_cache)=} {value_cache.shape=}")
     print(f"hosseins: write_to_kv_cache() {slot_mapping.shape=}")
     print(f"hosseins: write_to_kv_cache() {get_shard_spec(slot_mapping)=}")
-    torch.ops.xla.dynamo_set_buffer_donor_(key_cache, True)
-    torch.ops.xla.dynamo_set_buffer_donor_(value_cache, True)
-
-    key_cache = key_cache.flatten(0, 1)
-    value_cache = value_cache.flatten(0, 1)
-    slot_mapping = slot_mapping.flatten()
-    key_cache.index_copy_(0, slot_mapping, key)
-    value_cache.index_copy_(0, slot_mapping, value)
-=======
-    _, _, num_combined_kv_heads, head_size = kv_cache.shape
-    num_kv_heads = num_combined_kv_heads // 2
-
-    key = key.view(-1, num_kv_heads, head_size)
-    value = value.view(-1, num_kv_heads, head_size)
-
-    kv = torch.cat([key, value], axis=-1).reshape(-1, num_combined_kv_heads,
-                                                  head_size)
-
-    torch.ops.xla.dynamo_set_buffer_donor_(kv_cache, True)
+
 
     kv_cache = kv_cache.flatten(0, 1)
-    kv_cache.index_copy_(0, slot_mapping, kv)
->>>>>>> 26755049
+    kv_cache.index_copy_(0, slot_mapping, kv)