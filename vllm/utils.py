# SPDX-License-Identifier: Apache-2.0

from __future__ import annotations

import argparse
import asyncio
import concurrent
import contextlib
import datetime
import enum
import gc
import getpass
import hashlib
import importlib
import importlib.metadata
import importlib.util
import inspect
import ipaddress
import multiprocessing
import os
import pickle
import re
import signal
import socket
import subprocess
import sys
import tempfile
import threading
import time
import traceback
import types
import uuid
import warnings
import weakref
from asyncio import FIRST_COMPLETED, AbstractEventLoop, Task
from collections import UserDict, defaultdict
from collections.abc import (AsyncGenerator, Awaitable, Generator, Hashable,
                             Iterable, Iterator, KeysView, Mapping)
from dataclasses import dataclass, field
from functools import cache, lru_cache, partial, wraps
from types import MappingProxyType
from typing import (TYPE_CHECKING, Any, Callable, Generic, Literal, NamedTuple,
                    Optional, Type, TypeVar, Union, cast, overload)
from uuid import uuid4

import cachetools
import cloudpickle
import numpy as np
import numpy.typing as npt
import psutil
import torch
import torch.types
import yaml
import zmq
import zmq.asyncio
from packaging.version import Version
from torch.library import Library
from typing_extensions import Never, ParamSpec, TypeIs, assert_never

import vllm.envs as envs
from vllm.logger import enable_trace_function_call, init_logger

from tpu_info import device as tpu_info_device
from tpu_info.cli import metrics

if TYPE_CHECKING:
    from vllm.config import ModelConfig, VllmConfig

logger = init_logger(__name__)

# Exception strings for non-implemented encoder/decoder scenarios

# Reminder: Please update docs/source/features/compatibility_matrix.md
# If the feature combo become valid

STR_NOT_IMPL_ENC_DEC_SWA = \
    "Sliding window attention for encoder/decoder models " + \
                    "is not currently supported."

STR_NOT_IMPL_ENC_DEC_PREFIX_CACHE = \
    "Prefix caching for encoder/decoder models " + \
                    "is not currently supported."

STR_NOT_IMPL_ENC_DEC_CHUNKED_PREFILL = \
    "Chunked prefill for encoder/decoder models " + \
                    "is not currently supported."

STR_NOT_IMPL_ENC_DEC_LOGIT_SOFTCAP = (
    "Models with logits_soft_cap "
    "require FlashInfer backend, which is "
    "currently not supported for encoder/decoder "
    "models.")

STR_NOT_IMPL_ENC_DEC_LORA = ("LoRA is currently not currently "
                             "supported with encoder/decoder "
                             "models.")

STR_NOT_IMPL_ENC_DEC_PP = ("Pipeline parallelism is not "
                           "currently supported with "
                           "encoder/decoder models.")

STR_NOT_IMPL_ENC_DEC_MM = ("Multimodal is not currently "
                           "supported with encoder/decoder "
                           "models.")

STR_NOT_IMPL_ENC_DEC_SPEC_DEC = ("Speculative decoding is not "
                                 "currently supported with encoder/"
                                 "decoder models.")

STR_NOT_IMPL_ENC_DEC_BACKEND = ("XFormers and Flash-Attention are the only "
                                "backends currently supported with encoder/"
                                "decoder models.")

STR_NOT_IMPL_ENC_DEC_PROMPT_ADAPTER = ("Prompt adapters are not "
                                       "currently supported with encoder/"
                                       "decoder models.")

# Efficiently import all enc/dec error strings
# rather than having to import all of the above
STR_NOT_IMPL_ENC_DEC_ERR_STRS = {
    "STR_NOT_IMPL_ENC_DEC_SWA": STR_NOT_IMPL_ENC_DEC_SWA,
    "STR_NOT_IMPL_ENC_DEC_PREFIX_CACHE": STR_NOT_IMPL_ENC_DEC_PREFIX_CACHE,
    "STR_NOT_IMPL_ENC_DEC_CHUNKED_PREFILL":
    STR_NOT_IMPL_ENC_DEC_CHUNKED_PREFILL,
    "STR_NOT_IMPL_ENC_DEC_LOGIT_SOFTCAP": STR_NOT_IMPL_ENC_DEC_LOGIT_SOFTCAP,
    "STR_NOT_IMPL_ENC_DEC_LORA": STR_NOT_IMPL_ENC_DEC_LORA,
    "STR_NOT_IMPL_ENC_DEC_PP": STR_NOT_IMPL_ENC_DEC_PP,
    "STR_NOT_IMPL_ENC_DEC_MM": STR_NOT_IMPL_ENC_DEC_MM,
    "STR_NOT_IMPL_ENC_DEC_SPEC_DEC": STR_NOT_IMPL_ENC_DEC_SPEC_DEC,
    "STR_NOT_IMPL_ENC_DEC_BACKEND": STR_NOT_IMPL_ENC_DEC_BACKEND,
    "STR_NOT_IMPL_ENC_DEC_PROMPT_ADAPTER": STR_NOT_IMPL_ENC_DEC_PROMPT_ADAPTER,
}

# Constants related to forcing the attention backend selection

# String name of register which may be set in order to
# force auto-selection of attention backend by Attention
# wrapper
STR_BACKEND_ENV_VAR: str = "VLLM_ATTENTION_BACKEND"

# Possible string values of STR_BACKEND_ENV_VAR
# register, corresponding to possible backends
STR_FLASHINFER_ATTN_VAL: str = "FLASHINFER"
STR_TORCH_SDPA_ATTN_VAL: str = "TORCH_SDPA"
STR_ROCM_FLASH_ATTN_VAL: str = "ROCM_FLASH"
STR_XFORMERS_ATTN_VAL: str = "XFORMERS"
STR_FLASH_ATTN_VAL: str = "FLASH_ATTN"
STR_INVALID_VAL: str = "INVALID"

GB_bytes = 1_000_000_000
"""The number of bytes in one gigabyte (GB)."""

GiB_bytes = 1 << 30
"""The number of bytes in one gibibyte (GiB)."""

STR_DTYPE_TO_TORCH_DTYPE = {
    "half": torch.half,
    "bfloat16": torch.bfloat16,
    "float": torch.float,
    "fp8": torch.uint8,
    "fp8_e4m3": torch.uint8,
    "fp8_e5m2": torch.uint8,
    "int8": torch.int8,
}

TORCH_DTYPE_TO_NUMPY_DTYPE = {
    torch.float16: np.float16,
    torch.float32: np.float32,
    torch.float64: np.float64,
    torch.uint8: np.uint8,
    torch.int32: np.int32,
    torch.int64: np.int64,
}

P = ParamSpec('P')
T = TypeVar("T")
U = TypeVar("U")

_K = TypeVar("_K", bound=Hashable)
_V = TypeVar("_V")
_T = TypeVar("_T")


class _Sentinel:
    ...


ALL_PINNED_SENTINEL = _Sentinel()


class Device(enum.Enum):
    GPU = enum.auto()
    CPU = enum.auto()


class LayerBlockType(enum.Enum):
    attention = "attention"
    mamba = "mamba"


class Counter:

    def __init__(self, start: int = 0) -> None:
        self.counter = start

    def __next__(self) -> int:
        i = self.counter
        self.counter += 1
        return i

    def reset(self) -> None:
        self.counter = 0


class _MappingOrderCacheView(UserDict[_K, _V]):

    def __init__(self, data: Mapping[_K, _V], ordered_keys: Mapping[_K, None]):
        super().__init__(data)
        self.ordered_keys = ordered_keys

    def __iter__(self) -> Iterator[_K]:
        return iter(self.ordered_keys)

    def keys(self) -> KeysView[_K]:
        return KeysView(self.ordered_keys)


class CacheInfo(NamedTuple):
    hits: int
    total: int

    @property
    def hit_ratio(self) -> float:
        if self.total == 0:
            return 0

        return self.hits / self.total


class LRUCache(cachetools.LRUCache[_K, _V], Generic[_K, _V]):

    def __init__(self,
                 capacity: float,
                 getsizeof: Optional[Callable[[_V], float]] = None):
        super().__init__(capacity, getsizeof)
        self.pinned_items = set[_K]()
        self.capacity = capacity

        self._hits = 0
        self._total = 0

    def __delitem__(self, key: _K) -> None:
        run_on_remove = key in self
        value = self.__getitem__(key)
        super().__delitem__(key)
        if key in self.pinned_items:
            # Todo: add warning to inform that del pinned item
            self._unpin(key)
        if run_on_remove:
            self._on_remove(key, value)

    @property
    def cache(self) -> Mapping[_K, _V]:
        """Return the internal cache dictionary in order (read-only)."""
        return _MappingOrderCacheView(
            self._Cache__data,  # type: ignore
            self.order)

    @property
    def order(self) -> Mapping[_K, None]:
        """Return the internal order dictionary (read-only)."""
        return MappingProxyType(self._LRUCache__order)  # type: ignore

    def stat(self) -> CacheInfo:
        return CacheInfo(hits=self._hits, total=self._total)

    def touch(self, key: _K) -> None:
        self._LRUCache__update(key)  # type: ignore

    @overload
    def get(self, key: _K, /) -> Optional[_V]:
        ...

    @overload
    def get(self, key: _K, /, default: Union[_V, _T]) -> Union[_V, _T]:
        ...

    def get(self,
            key: _K,
            /,
            default: Optional[Union[_V,
                                    _T]] = None) -> Optional[Union[_V, _T]]:
        value: Optional[Union[_V, _T]]
        if key in self:
            value = self.__getitem__(key)

            self._hits += 1
        else:
            value = default

        self._total += 1
        return value

    @overload
    def pop(self, key: _K) -> _V:
        ...

    @overload
    def pop(self, key: _K, default: Union[_V, _T]) -> Union[_V, _T]:
        ...

    def pop(self,
            key: _K,
            default: Optional[Union[_V,
                                    _T]] = None) -> Optional[Union[_V, _T]]:
        value: Optional[Union[_V, _T]]
        if key not in self:
            return default

        value = self[key]
        del self[key]
        return value

    def put(self, key: _K, value: _V) -> None:
        self.__setitem__(key, value)

    def pin(self, key: _K) -> None:
        """
        Pins a key in the cache preventing it from being
        evicted in the LRU order.
        """
        if key not in self:
            raise ValueError(f"Cannot pin key: {key} not in cache.")
        self.pinned_items.add(key)

    def _unpin(self, key: _K) -> None:
        """
        Unpins a key in the cache allowing it to be
        evicted in the LRU order.
        """
        self.pinned_items.remove(key)

    def _on_remove(self, key: _K, value: Optional[_V]) -> None:
        pass

    def remove_oldest(self, *, remove_pinned: bool = False) -> None:
        if len(self) == 0:
            return

        self.popitem(remove_pinned=remove_pinned)

    def _remove_old_if_needed(self) -> None:
        while self.currsize > self.capacity:
            self.remove_oldest()

    def clear(self) -> None:
        while len(self) > 0:
            self.remove_oldest(remove_pinned=True)

    def popitem(self, remove_pinned: bool = False):
        """Remove and return the `(key, value)` pair least recently used."""
        if not remove_pinned:
            # pop the oldest item in the cache that is not pinned
            lru_key = next(
                (key for key in self.order if key not in self.pinned_items),
                ALL_PINNED_SENTINEL)
            if lru_key is ALL_PINNED_SENTINEL:
                raise RuntimeError("All items are pinned, "
                                   "cannot remove oldest from the cache.")
        else:
            lru_key = next(iter(self.order))
        value = self.pop(cast(_K, lru_key))
        return (lru_key, value)


class PyObjectCache:
    """Used to cache python objects to avoid object allocations
    across scheduler iterations.
    """

    def __init__(self, obj_builder):
        self._obj_builder = obj_builder
        self._index = 0

        self._obj_cache = []
        for _ in range(128):
            self._obj_cache.append(self._obj_builder())

    def _grow_cache(self):
        # Double the size of the cache
        num_objs = len(self._obj_cache)
        for _ in range(num_objs):
            self._obj_cache.append(self._obj_builder())

    def get_object(self):
        """Returns a pre-allocated cached object. If there is not enough
        objects, then the cache size will double.
        """
        if self._index >= len(self._obj_cache):
            self._grow_cache()
            assert self._index < len(self._obj_cache)

        obj = self._obj_cache[self._index]
        self._index += 1

        return obj

    def reset(self):
        """Makes all cached-objects available for the next scheduler iteration.
        """
        self._index = 0


@cache
def get_max_shared_memory_bytes(gpu: int = 0) -> int:
    """Returns the maximum shared memory per thread block in bytes."""
    from vllm import _custom_ops as ops
    max_shared_mem = (
        ops.get_max_shared_memory_per_block_device_attribute(gpu))
    # value 0 will cause MAX_SEQ_LEN become negative and test_attention.py
    # will fail
    assert max_shared_mem > 0, "max_shared_mem can not be zero"
    return int(max_shared_mem)


def get_cpu_memory() -> int:
    """Returns the total CPU memory of the node in bytes."""
    return psutil.virtual_memory().total


def random_uuid() -> str:
    return str(uuid.uuid4().hex)


def make_async(
    func: Callable[P, T],
    executor: Optional[concurrent.futures.Executor] = None
) -> Callable[P, Awaitable[T]]:
    """Take a blocking function, and run it on in an executor thread.

    This function prevents the blocking function from blocking the
    asyncio event loop.
    The code in this function needs to be thread safe.
    """

    def _async_wrapper(*args: P.args, **kwargs: P.kwargs) -> asyncio.Future:
        loop = asyncio.get_event_loop()
        p_func = partial(func, *args, **kwargs)
        return loop.run_in_executor(executor=executor, func=p_func)

    return _async_wrapper


def _next_task(iterator: AsyncGenerator[T, None],
               loop: AbstractEventLoop) -> Task:
    # Can use anext() in python >= 3.10
    return loop.create_task(iterator.__anext__())  # type: ignore[arg-type]


async def merge_async_iterators(
    *iterators: AsyncGenerator[T,
                               None], ) -> AsyncGenerator[tuple[int, T], None]:
    """Merge multiple asynchronous iterators into a single iterator.

    This method handle the case where some iterators finish before others.
    When it yields, it yields a tuple (i, item) where i is the index of the
    iterator that yields the item.
    """
    if len(iterators) == 1:
        # Fast-path single iterator case.
        async for item in iterators[0]:
            yield 0, item
        return

    loop = asyncio.get_running_loop()

    awaits = {_next_task(pair[1], loop): pair for pair in enumerate(iterators)}
    try:
        while awaits:
            done, _ = await asyncio.wait(awaits.keys(),
                                         return_when=FIRST_COMPLETED)
            for d in done:
                pair = awaits.pop(d)
                try:
                    item = await d
                    i, it = pair
                    awaits[_next_task(it, loop)] = pair
                    yield i, item
                except StopAsyncIteration:
                    pass
    finally:
        # Cancel any remaining iterators
        for f, (_, it) in awaits.items():
            with contextlib.suppress(BaseException):
                f.cancel()
                await it.aclose()


async def collect_from_async_generator(
        iterator: AsyncGenerator[T, None]) -> list[T]:
    """Collect all items from an async generator into a list."""
    items = []
    async for item in iterator:
        items.append(item)
    return items


def get_ip() -> str:
    host_ip = envs.VLLM_HOST_IP
    if "HOST_IP" in os.environ and "VLLM_HOST_IP" not in os.environ:
        logger.warning(
            "The environment variable HOST_IP is deprecated and ignored, as"
            " it is often used by Docker and other software to"
            " interact with the container's network stack. Please "
            "use VLLM_HOST_IP instead to set the IP address for vLLM processes"
            " to communicate with each other.")
    if host_ip:
        return host_ip

    # IP is not set, try to get it from the network interface

    # try ipv4
    s = socket.socket(socket.AF_INET, socket.SOCK_DGRAM)
    try:
        s.connect(("8.8.8.8", 80))  # Doesn't need to be reachable
        return s.getsockname()[0]
    except Exception:
        pass

    # try ipv6
    try:
        s = socket.socket(socket.AF_INET6, socket.SOCK_DGRAM)
        # Google's public DNS server, see
        # https://developers.google.com/speed/public-dns/docs/using#addresses
        s.connect(("2001:4860:4860::8888", 80))  # Doesn't need to be reachable
        return s.getsockname()[0]
    except Exception:
        pass

    warnings.warn(
        "Failed to get the IP address, using 0.0.0.0 by default."
        "The value can be set by the environment variable"
        " VLLM_HOST_IP or HOST_IP.",
        stacklevel=2)
    return "0.0.0.0"


def is_valid_ipv6_address(address: str) -> bool:
    try:
        ipaddress.IPv6Address(address)
        return True
    except ValueError:
        return False


def get_distributed_init_method(ip: str, port: int) -> str:
    # Brackets are not permitted in ipv4 addresses,
    # see https://github.com/python/cpython/issues/103848
    return f"tcp://[{ip}]:{port}" if ":" in ip else f"tcp://{ip}:{port}"


def get_open_zmq_ipc_path() -> str:
    base_rpc_path = envs.VLLM_RPC_BASE_PATH
    return f"ipc://{base_rpc_path}/{uuid4()}"


def get_open_zmq_inproc_path() -> str:
    return f"inproc://{uuid4()}"


def get_open_port() -> int:
    """
    Get an open port for the vLLM process to listen on.
    An edge case to handle, is when we run data parallel,
    we need to avoid ports that are potentially used by
    the data parallel master process.
    Right now we reserve 10 ports for the data parallel master
    process. Currently it uses 2 ports.
    """
    if "VLLM_DP_MASTER_PORT" in os.environ:
        dp_port = envs.VLLM_DP_MASTER_PORT
        while True:
            port = _get_open_port()
            if dp_port <= port < dp_port + 10:
                continue
            return port
    return _get_open_port()


def _get_open_port() -> int:
    port = envs.VLLM_PORT
    if port is not None:
        while True:
            try:
                with socket.socket(socket.AF_INET, socket.SOCK_STREAM) as s:
                    s.bind(("", port))
                    return port
            except OSError:
                port += 1  # Increment port number if already in use
                logger.info("Port %d is already in use, trying port %d",
                            port - 1, port)
    # try ipv4
    try:
        with socket.socket(socket.AF_INET, socket.SOCK_STREAM) as s:
            s.bind(("", 0))
            return s.getsockname()[1]
    except OSError:
        # try ipv6
        with socket.socket(socket.AF_INET6, socket.SOCK_STREAM) as s:
            s.bind(("", 0))
            return s.getsockname()[1]


def find_process_using_port(port: int) -> Optional[psutil.Process]:
    # TODO: We can not check for running processes with network
    # port on macOS. Therefore, we can not have a full graceful shutdown
    # of vLLM. For now, let's not look for processes in this case.
    # Ref: https://www.florianreinhard.de/accessdenied-in-psutil/
    if sys.platform.startswith("darwin"):
        return None

    for conn in psutil.net_connections():
        if conn.laddr.port == port:
            try:
                return psutil.Process(conn.pid)
            except psutil.NoSuchProcess:
                return None
    return None


def update_environment_variables(envs: dict[str, str]):
    for k, v in envs.items():
        if k in os.environ and os.environ[k] != v:
            logger.warning(
                "Overwriting environment variable %s "
                "from '%s' to '%s'", k, os.environ[k], v)
        os.environ[k] = v


def chunk_list(lst: list[T], chunk_size: int):
    """Yield successive chunk_size chunks from lst."""
    for i in range(0, len(lst), chunk_size):
        yield lst[i:i + chunk_size]


def cdiv(a: int, b: int) -> int:
    """Ceiling division."""
    return -(a // -b)


def round_up(x: int, y: int) -> int:
    return ((x + y - 1) // y) * y


def round_down(x: int, y: int) -> int:
    return (x // y) * y


def _generate_random_fp8(
    tensor: torch.Tensor,
    low: float,
    high: float,
) -> None:
    # NOTE(zhaoyang): Due to NaN and Inf representation for fp8 data type,
    # it may occur Inf or NaN if we directly use torch.randint
    # to generate random data for fp8 data.
    # For example, s.11111.00 in fp8e5m2 format represents Inf.
    #     | E4M3        | E5M2
    #-----|-------------|-------------------
    # Inf | N/A         | s.11111.00
    # NaN | s.1111.111  | s.11111.{01,10,11}
    from vllm import _custom_ops as ops
    tensor_tmp = torch.empty_like(tensor, dtype=torch.float16)
    tensor_tmp.uniform_(low, high)
    ops.convert_fp8(tensor, tensor_tmp)
    del tensor_tmp


def get_kv_cache_torch_dtype(
        cache_dtype: Optional[Union[str, torch.dtype]],
        model_dtype: Optional[Union[str, torch.dtype]] = None) -> torch.dtype:
    if isinstance(cache_dtype, str):
        if cache_dtype == "auto":
            if isinstance(model_dtype, str):
                torch_dtype = STR_DTYPE_TO_TORCH_DTYPE[model_dtype]
            elif isinstance(model_dtype, torch.dtype):
                torch_dtype = model_dtype
            else:
                raise ValueError(f"Invalid model dtype: {model_dtype}")
        elif cache_dtype in ["half", "bfloat16", "float"]:
            torch_dtype = STR_DTYPE_TO_TORCH_DTYPE[cache_dtype]
        elif cache_dtype == "fp8":
            torch_dtype = torch.uint8
        else:
            raise ValueError(f"Invalid kv cache dtype: {cache_dtype}")
    elif isinstance(cache_dtype, torch.dtype):
        torch_dtype = cache_dtype
    else:
        raise ValueError(f"Invalid kv cache dtype: {cache_dtype}")
    return torch_dtype


def create_kv_caches_with_random_flash(
    num_blocks: int,
    block_size: int,
    num_layers: int,
    num_heads: int,
    head_size: int,
    cache_dtype: Optional[Union[str, torch.dtype]],
    model_dtype: Optional[Union[str, torch.dtype]] = None,
    seed: Optional[int] = None,
    device: Optional[str] = "cuda",
) -> tuple[list[torch.Tensor], list[torch.Tensor]]:
    from vllm.platforms import current_platform
    current_platform.seed_everything(seed)

    torch_dtype = get_kv_cache_torch_dtype(cache_dtype, model_dtype)
    key_value_cache_shape = (num_blocks, 2, block_size, num_heads, head_size)
    scale = head_size**-0.5

    key_caches: list[torch.Tensor] = []
    value_caches: list[torch.Tensor] = []

    for _ in range(num_layers):
        key_value_cache = torch.empty(size=key_value_cache_shape,
                                      dtype=torch_dtype,
                                      device=device)
        if cache_dtype in ["auto", "half", "bfloat16", "float"]:
            key_value_cache.uniform_(-scale, scale)
        elif cache_dtype == 'fp8':
            _generate_random_fp8(key_value_cache, -scale, scale)
        else:
            raise ValueError(
                f"Does not support key cache of type {cache_dtype}")
        key_caches.append(key_value_cache[:, 0])
        value_caches.append(key_value_cache[:, 1])
    return key_caches, value_caches


def create_kv_caches_with_random(
    num_blocks: int,
    block_size: int,
    num_layers: int,
    num_heads: int,
    head_size: int,
    cache_dtype: Optional[Union[str, torch.dtype]],
    model_dtype: Optional[Union[str, torch.dtype]] = None,
    seed: Optional[int] = None,
    device: Optional[str] = "cuda",
) -> tuple[list[torch.Tensor], list[torch.Tensor]]:

    if cache_dtype == "fp8" and head_size % 16:
        raise ValueError(
            f"Does not support key cache of type fp8 with head_size {head_size}"
        )
    from vllm.platforms import current_platform
    current_platform.seed_everything(seed)

    torch_dtype = get_kv_cache_torch_dtype(cache_dtype, model_dtype)

    scale = head_size**-0.5
    x = 16 // torch.tensor([], dtype=torch_dtype).element_size()
    key_cache_shape = (num_blocks, num_heads, head_size // x, block_size, x)
    key_caches: list[torch.Tensor] = []
    for _ in range(num_layers):
        key_cache = torch.empty(size=key_cache_shape,
                                dtype=torch_dtype,
                                device=device)
        if cache_dtype in ["auto", "half", "bfloat16", "float"]:
            key_cache.uniform_(-scale, scale)
        elif cache_dtype == 'fp8':
            _generate_random_fp8(key_cache, -scale, scale)
        else:
            raise ValueError(
                f"Does not support key cache of type {cache_dtype}")
        key_caches.append(key_cache)

    value_cache_shape = (num_blocks, num_heads, head_size, block_size)
    value_caches: list[torch.Tensor] = []
    for _ in range(num_layers):
        value_cache = torch.empty(size=value_cache_shape,
                                  dtype=torch_dtype,
                                  device=device)
        if cache_dtype in ["auto", "half", "bfloat16", "float"]:
            value_cache.uniform_(-scale, scale)
        elif cache_dtype == 'fp8':
            _generate_random_fp8(value_cache, -scale, scale)
        else:
            raise ValueError(
                f"Does not support value cache of type {cache_dtype}")
        value_caches.append(value_cache)
    return key_caches, value_caches


@cache
def is_pin_memory_available() -> bool:
    from vllm.platforms import current_platform
    return current_platform.is_pin_memory_available()


class DeviceMemoryProfiler:

    def __init__(self, device: Optional[torch.types.Device] = None):
        self.device = device

    def current_memory_usage(self) -> float:
        # Return the memory usage in bytes.
        from vllm.platforms import current_platform
        return current_platform.get_current_memory_usage(self.device)

    def __enter__(self):
        self.initial_memory = self.current_memory_usage()
        # This allows us to call methods of the context manager if needed
        return self

    def __exit__(self, exc_type, exc_val, exc_tb):
        self.final_memory = self.current_memory_usage()
        self.consumed_memory = self.final_memory - self.initial_memory

        # Force garbage collection
        gc.collect()


def make_ndarray_with_pad(
    x: list[list[T]],
    pad: T,
    dtype: npt.DTypeLike,
    *,
    max_len: Optional[int] = None,
) -> npt.NDArray:
    """
    Make a padded array from 2D inputs.

    The padding is applied to the end of each inner list until it reaches
    `max_len`.
    """
    if max_len is None:
        # Unlike for most functions, map is faster than a genexpr over `len`
        max_len = max(map(len, x), default=0)

    padded_x = np.full((len(x), max_len), pad, dtype=dtype)
    for ind, blocktb in enumerate(x):
        assert len(blocktb) <= max_len
        padded_x[ind, :len(blocktb)] = blocktb

    return padded_x


def make_tensor_with_pad(
    x: list[list[T]],
    pad: T,
    dtype: torch.dtype,
    *,
    max_len: Optional[int] = None,
    device: Optional[Union[str, torch.device]] = None,
    pin_memory: bool = False,
) -> torch.Tensor:
    """
    Make a padded tensor from 2D inputs.

    The padding is applied to the end of each inner list until it reaches
    `max_len`.
    """
    np_dtype = TORCH_DTYPE_TO_NUMPY_DTYPE[dtype]
    padded_x = make_ndarray_with_pad(x, pad, np_dtype, max_len=max_len)

    tensor = torch.from_numpy(padded_x).to(device)
    if pin_memory:
        tensor = tensor.pin_memory()

    return tensor


def async_tensor_h2d(
    data: list,
    dtype: torch.dtype,
    target_device: Union[str, torch.device],
    pin_memory: bool,
) -> torch.Tensor:
    """Asynchronously create a tensor and copy it from host to device."""
    t = torch.tensor(data, dtype=dtype, pin_memory=pin_memory, device="cpu")
    return t.to(device=target_device, non_blocking=True)


def get_dtype_size(dtype: torch.dtype) -> int:
    """Get the size of the data type in bytes."""
    return torch.tensor([], dtype=dtype).element_size()


# `collections` helpers
def is_list_of(
    value: object,
    typ: Union[type[T], tuple[type[T], ...]],
    *,
    check: Literal["first", "all"] = "first",
) -> TypeIs[list[T]]:
    if not isinstance(value, list):
        return False

    if check == "first":
        return len(value) == 0 or isinstance(value[0], typ)
    elif check == "all":
        return all(isinstance(v, typ) for v in value)

    assert_never(check)


def flatten_2d_lists(lists: Iterable[Iterable[T]]) -> list[T]:
    """Flatten a list of lists to a single list."""
    return [item for sublist in lists for item in sublist]


def full_groupby(values: Iterable[_V], *, key: Callable[[_V], _K]):
    """
    Unlike :class:`itertools.groupby`, groups are not broken by
    non-contiguous data.
    """
    groups = defaultdict[_K, list[_V]](list)

    for value in values:
        groups[key(value)].append(value)

    return groups.items()


# TODO: This function can be removed if transformer_modules classes are
# serialized by value when communicating between processes
def init_cached_hf_modules() -> None:
    """
    Lazy initialization of the Hugging Face modules.
    """
    from transformers.dynamic_module_utils import init_hf_modules
    init_hf_modules()


@cache
def find_library(lib_name: str) -> str:
    """
    Find the library file in the system.
    `lib_name` is full filename, with both prefix and suffix.
    This function resolves `lib_name` to the full path of the library.
    """
    # Adapted from https://github.com/openai/triton/blob/main/third_party/nvidia/backend/driver.py#L19 # noqa
    # According to https://en.wikipedia.org/wiki/Filesystem_Hierarchy_Standard
    # `/sbin/ldconfig` should exist in all Linux systems.
    # `/sbin/ldconfig` searches the library in the system
    libs = subprocess.check_output(["/sbin/ldconfig", "-p"]).decode()
    # each line looks like the following:
    # libcuda.so.1 (libc6,x86-64) => /lib/x86_64-linux-gnu/libcuda.so.1
    locs = [line.split()[-1] for line in libs.splitlines() if lib_name in line]
    # `LD_LIBRARY_PATH` searches the library in the user-defined paths
    env_ld_library_path = envs.LD_LIBRARY_PATH
    if not locs and env_ld_library_path:
        locs = [
            os.path.join(dir, lib_name)
            for dir in env_ld_library_path.split(":")
            if os.path.exists(os.path.join(dir, lib_name))
        ]
    if not locs:
        raise ValueError(f"Cannot find {lib_name} in the system.")
    return locs[0]


def find_nccl_library() -> str:
    """
    We either use the library file specified by the `VLLM_NCCL_SO_PATH`
    environment variable, or we find the library file brought by PyTorch.
    After importing `torch`, `libnccl.so.2` or `librccl.so.1` can be
    found by `ctypes` automatically.
    """
    so_file = envs.VLLM_NCCL_SO_PATH

    # manually load the nccl library
    if so_file:
        logger.info(
            "Found nccl from environment variable VLLM_NCCL_SO_PATH=%s",
            so_file)
    else:
        if torch.version.cuda is not None:
            so_file = "libnccl.so.2"
        elif torch.version.hip is not None:
            so_file = "librccl.so.1"
        else:
            raise ValueError("NCCL only supports CUDA and ROCm backends.")
        logger.info("Found nccl from library %s", so_file)
    return so_file


prev_set_stream = torch.cuda.set_stream

_current_stream = None


def _patched_set_stream(stream: torch.cuda.Stream) -> None:
    global _current_stream
    _current_stream = stream
    prev_set_stream(stream)


torch.cuda.set_stream = _patched_set_stream


def current_stream() -> torch.cuda.Stream:
    """
    replace `torch.cuda.current_stream()` with `vllm.utils.current_stream()`.
    it turns out that `torch.cuda.current_stream()` is quite expensive,
    as it will construct a new stream object at each call.
    here we patch `torch.cuda.set_stream` to keep track of the current stream
    directly, so that we can avoid calling `torch.cuda.current_stream()`.

    the underlying hypothesis is that we do not call `torch._C._cuda_setStream`
    from C/C++ code.
    """
    from vllm.platforms import current_platform
    global _current_stream
    if _current_stream is None:
        # when this function is called before any stream is set,
        # we return the default stream.
        # On ROCm using the default 0 stream in combination with RCCL
        # is hurting performance. Therefore creating a dedicated stream
        # per process
        _current_stream = torch.cuda.Stream() if current_platform.is_rocm(
        ) else torch.cuda.current_stream()
    return _current_stream


def enable_trace_function_call_for_thread(vllm_config: VllmConfig) -> None:
    """Set up function tracing for the current thread,
    if enabled via the VLLM_TRACE_FUNCTION environment variable
    """

    if envs.VLLM_TRACE_FUNCTION:
        tmp_dir = tempfile.gettempdir()
        # add username to tmp_dir to avoid permission issues
        tmp_dir = os.path.join(tmp_dir, getpass.getuser())
        filename = (f"VLLM_TRACE_FUNCTION_for_process_{os.getpid()}"
                    f"_thread_{threading.get_ident()}_"
                    f"at_{datetime.datetime.now()}.log").replace(" ", "_")
        log_path = os.path.join(tmp_dir, "vllm",
                                f"vllm-instance-{vllm_config.instance_id}",
                                filename)
        os.makedirs(os.path.dirname(log_path), exist_ok=True)
        enable_trace_function_call(log_path)


# `functools` helpers
def identity(value: T, **kwargs) -> T:
    """Returns the first provided value."""
    return value


F = TypeVar('F', bound=Callable[..., Any])


def deprecate_args(
    start_index: int,
    is_deprecated: Union[bool, Callable[[], bool]] = True,
    additional_message: Optional[str] = None,
) -> Callable[[F], F]:

    if not callable(is_deprecated):
        is_deprecated = partial(identity, is_deprecated)

    def wrapper(fn: F) -> F:

        params = inspect.signature(fn).parameters
        pos_types = (
            inspect.Parameter.POSITIONAL_ONLY,
            inspect.Parameter.POSITIONAL_OR_KEYWORD,
        )
        pos_kws = [
            kw for kw, param in params.items() if param.kind in pos_types
        ]

        @wraps(fn)
        def inner(*args, **kwargs):
            if is_deprecated():
                deprecated_args = pos_kws[start_index:len(args)]
                if deprecated_args:
                    msg = (
                        f"The positional arguments {deprecated_args} are "
                        "deprecated and will be removed in a future update.")
                    if additional_message is not None:
                        msg += f" {additional_message}"

                    warnings.warn(
                        DeprecationWarning(msg),
                        stacklevel=3,  # The inner function takes up one level
                    )

            return fn(*args, **kwargs)

        return inner  # type: ignore

    return wrapper


def deprecate_kwargs(
    *kws: str,
    is_deprecated: Union[bool, Callable[[], bool]] = True,
    additional_message: Optional[str] = None,
) -> Callable[[F], F]:
    deprecated_kws = set(kws)

    if not callable(is_deprecated):
        is_deprecated = partial(identity, is_deprecated)

    def wrapper(fn: F) -> F:

        @wraps(fn)
        def inner(*args, **kwargs):
            if is_deprecated():
                deprecated_kwargs = kwargs.keys() & deprecated_kws
                if deprecated_kwargs:
                    msg = (
                        f"The keyword arguments {deprecated_kwargs} are "
                        "deprecated and will be removed in a future update.")
                    if additional_message is not None:
                        msg += f" {additional_message}"

                    warnings.warn(
                        DeprecationWarning(msg),
                        stacklevel=3,  # The inner function takes up one level
                    )

            return fn(*args, **kwargs)

        return inner  # type: ignore

    return wrapper


@lru_cache(maxsize=8)
def _cuda_device_count_stateless(
        cuda_visible_devices: Optional[str] = None) -> int:
    # Note: cuda_visible_devices is not used, but we keep it as an argument for
    # LRU Cache purposes.

    # Code below is based on
    # https://github.com/pytorch/pytorch/blob/
    # c1cd946818442aca8c7f812b16d187ce1586c3bc/
    # torch/cuda/__init__.py#L831C1-L831C17
    import torch.cuda
    import torch.version

    from vllm.platforms import current_platform
    if not torch.cuda._is_compiled():
        return 0
    if current_platform.is_rocm():
        # ROCm uses amdsmi instead of nvml for stateless device count
        # This requires a sufficiently modern version of Torch 2.4.0
        raw_count = torch.cuda._device_count_amdsmi() if (hasattr(
            torch.cuda, "_device_count_amdsmi")) else -1
    else:
        raw_count = torch.cuda._device_count_nvml()
    r = torch._C._cuda_getDeviceCount() if raw_count < 0 else raw_count
    return r


def cuda_device_count_stateless() -> int:
    """Get number of CUDA devices, caching based on the value of
    CUDA_VISIBLE_DEVICES at the time of call.

    This should be used instead of torch.cuda.device_count()
    unless CUDA_VISIBLE_DEVICES has already been set to the desired
    value."""

    # This can be removed and simply replaced with torch.cuda.get_device_count
    # after https://github.com/pytorch/pytorch/pull/122815 is released.
    return _cuda_device_count_stateless(envs.CUDA_VISIBLE_DEVICES)


def cuda_is_initialized() -> bool:
    """Check if CUDA is initialized."""
    if not torch.cuda._is_compiled():
        return False
    return torch.cuda.is_initialized()


def weak_bind(bound_method: Callable[..., Any], ) -> Callable[..., None]:
    """Make an instance method that weakly references
    its associated instance and no-ops once that
    instance is collected."""
    ref = weakref.ref(bound_method.__self__)  # type: ignore[attr-defined]
    unbound = bound_method.__func__  # type: ignore[attr-defined]

    def weak_bound(*args, **kwargs) -> None:
        if inst := ref():
            unbound(inst, *args, **kwargs)

    return weak_bound


#From: https://stackoverflow.com/a/4104188/2749989
def run_once(f: Callable[P, None]) -> Callable[P, None]:

    def wrapper(*args: P.args, **kwargs: P.kwargs) -> None:
        if not wrapper.has_run:  # type: ignore[attr-defined]
            wrapper.has_run = True  # type: ignore[attr-defined]
            return f(*args, **kwargs)

    wrapper.has_run = False  # type: ignore[attr-defined]
    return wrapper


class StoreBoolean(argparse.Action):

    def __call__(self, parser, namespace, values, option_string=None):
        if values.lower() == "true":
            setattr(namespace, self.dest, True)
        elif values.lower() == "false":
            setattr(namespace, self.dest, False)
        else:
            raise ValueError(f"Invalid boolean value: {values}. "
                             "Expected 'true' or 'false'.")


class SortedHelpFormatter(argparse.ArgumentDefaultsHelpFormatter):
    """SortedHelpFormatter that sorts arguments by their option strings."""

    def add_arguments(self, actions):
        actions = sorted(actions, key=lambda x: x.option_strings)
        super().add_arguments(actions)


class FlexibleArgumentParser(argparse.ArgumentParser):
    """ArgumentParser that allows both underscore and dash in names."""

    def __init__(self, *args, **kwargs):
        # Set the default 'formatter_class' to SortedHelpFormatter
        if 'formatter_class' not in kwargs:
            kwargs['formatter_class'] = SortedHelpFormatter
        super().__init__(*args, **kwargs)

    def parse_args(self, args=None, namespace=None):
        if args is None:
            args = sys.argv[1:]

        if '--config' in args:
            args = self._pull_args_from_config(args)

        # Convert underscores to dashes and vice versa in argument names
        processed_args = []
        for arg in args:
            if arg.startswith('--'):
                if '=' in arg:
                    key, value = arg.split('=', 1)
                    key = '--' + key[len('--'):].replace('_', '-')
                    processed_args.append(f'{key}={value}')
                else:
                    processed_args.append('--' +
                                          arg[len('--'):].replace('_', '-'))
            elif arg.startswith('-O') and arg != '-O' and len(arg) == 2:
                # allow -O flag to be used without space, e.g. -O3
                processed_args.append('-O')
                processed_args.append(arg[2:])
            else:
                processed_args.append(arg)

        return super().parse_args(processed_args, namespace)

    def check_port(self, value):
        try:
            value = int(value)
        except ValueError:
            msg = "Port must be an integer"
            raise argparse.ArgumentTypeError(msg) from None

        if not (1024 <= value <= 65535):
            raise argparse.ArgumentTypeError(
                "Port must be between 1024 and 65535")

        return value

    def _pull_args_from_config(self, args: list[str]) -> list[str]:
        """Method to pull arguments specified in the config file
        into the command-line args variable.

        The arguments in config file will be inserted between
        the argument list.

        example:
        ```yaml
            port: 12323
            tensor-parallel-size: 4
        ```
        ```python
        $: vllm {serve,chat,complete} "facebook/opt-12B" \
            --config config.yaml -tp 2
        $: args = [
            "serve,chat,complete",
            "facebook/opt-12B",
            '--config', 'config.yaml',
            '-tp', '2'
        ]
        $: args = [
            "serve,chat,complete",
            "facebook/opt-12B",
            '--port', '12323',
            '--tensor-parallel-size', '4',
            '-tp', '2'
            ]
        ```

        Please note how the config args are inserted after the sub command.
        this way the order of priorities is maintained when these are args
        parsed by super().
        """
        assert args.count(
            '--config') <= 1, "More than one config file specified!"

        index = args.index('--config')
        if index == len(args) - 1:
            raise ValueError("No config file specified! \
                             Please check your command-line arguments.")

        file_path = args[index + 1]

        config_args = self._load_config_file(file_path)

        # 0th index is for {serve,chat,complete}
        # followed by model_tag (only for serve)
        # followed by config args
        # followed by rest of cli args.
        # maintaining this order will enforce the precedence
        # of cli > config > defaults
        if args[0] == "serve":
            if index == 1:
                raise ValueError(
                    "No model_tag specified! Please check your command-line"
                    " arguments.")
            args = [args[0]] + [
                args[1]
            ] + config_args + args[2:index] + args[index + 2:]
        else:
            args = [args[0]] + config_args + args[1:index] + args[index + 2:]

        return args

    def _load_config_file(self, file_path: str) -> list[str]:
        """Loads a yaml file and returns the key value pairs as a
        flattened list with argparse like pattern
        ```yaml
            port: 12323
            tensor-parallel-size: 4
        ```
        returns:
            processed_args: list[str] = [
                '--port': '12323',
                '--tensor-parallel-size': '4'
            ]

        """

        extension: str = file_path.split('.')[-1]
        if extension not in ('yaml', 'yml'):
            raise ValueError(
                "Config file must be of a yaml/yml type.\
                              %s supplied", extension)

        # only expecting a flat dictionary of atomic types
        processed_args: list[str] = []

        config: dict[str, Union[int, str]] = {}
        try:
            with open(file_path) as config_file:
                config = yaml.safe_load(config_file)
        except Exception as ex:
            logger.error(
                "Unable to read the config file at %s. \
                Make sure path is correct", file_path)
            raise ex

        store_boolean_arguments = [
            action.dest for action in self._actions
            if isinstance(action, StoreBoolean)
        ]

        for key, value in config.items():
            if isinstance(value, bool) and key not in store_boolean_arguments:
                if value:
                    processed_args.append('--' + key)
            else:
                processed_args.append('--' + key)
                processed_args.append(str(value))

        return processed_args


async def _run_task_with_lock(task: Callable, lock: asyncio.Lock, *args,
                              **kwargs):
    """Utility function to run async task in a lock"""
    async with lock:
        return await task(*args, **kwargs)


def supports_kw(
    callable: Callable[..., object],
    kw_name: str,
    *,
    requires_kw_only: bool = False,
    allow_var_kwargs: bool = True,
) -> bool:
    """Check if a keyword is a valid kwarg for a callable; if requires_kw_only
    disallows kwargs names that can also be positional arguments.
    """
    params = inspect.signature(callable).parameters
    if not params:
        return False

    param_val = params.get(kw_name)

    # Types where the it may be valid, i.e., explicitly defined & nonvariadic
    passable_kw_types = set((inspect.Parameter.POSITIONAL_ONLY,
                             inspect.Parameter.POSITIONAL_OR_KEYWORD,
                             inspect.Parameter.KEYWORD_ONLY))

    if param_val:
        is_sig_param = param_val.kind in passable_kw_types
        # We want kwargs only, but this is passable as a positional arg
        if (requires_kw_only and is_sig_param
                and param_val.kind != inspect.Parameter.KEYWORD_ONLY):
            return False
        if ((requires_kw_only
             and param_val.kind == inspect.Parameter.KEYWORD_ONLY)
                or (not requires_kw_only and is_sig_param)):
            return True

    # If we're okay with var-kwargs, it's supported as long as
    # the kw_name isn't something like *args, **kwargs
    if allow_var_kwargs:
        # Get the last param; type is ignored here because params is a proxy
        # mapping, but it wraps an ordered dict, and they appear in order.
        # Ref: https://docs.python.org/3/library/inspect.html#inspect.Signature.parameters
        last_param = params[next(reversed(params))]  # type: ignore
        return (last_param.kind == inspect.Parameter.VAR_KEYWORD
                and last_param.name != kw_name)
    return False


def resolve_mm_processor_kwargs(
    init_kwargs: Optional[Mapping[str, object]],
    inference_kwargs: Optional[Mapping[str, object]],
    callable: Callable[..., object],
    *,
    requires_kw_only: bool = True,
    allow_var_kwargs: bool = False,
) -> dict[str, Any]:
    """Applies filtering to eliminate invalid mm_processor_kwargs, i.e.,
    those who are not explicit keywords to the given callable (of one is
    given; otherwise no filtering is done), then merges the kwarg dicts,
    giving priority to inference_kwargs if there are any collisions.

    In the case that no kwarg overrides are provided, returns an empty
    dict so that it can still be kwarg expanded into the callable later on.

    If allow_var_kwargs=True, allows for things that can be expanded into
    kwargs as long as they aren't naming collision for var_kwargs or potential
    positional arguments.
    """
    # Filter inference time multimodal processor kwargs provided
    runtime_mm_kwargs = get_allowed_kwarg_only_overrides(
        callable,
        overrides=inference_kwargs,
        requires_kw_only=requires_kw_only,
        allow_var_kwargs=allow_var_kwargs,
    )

    # Filter init time multimodal processor kwargs provided
    init_mm_kwargs = get_allowed_kwarg_only_overrides(
        callable,
        overrides=init_kwargs,
        requires_kw_only=requires_kw_only,
        allow_var_kwargs=allow_var_kwargs,
    )

    # Merge the final processor kwargs, prioritizing inference
    # time values over the initialization time values.
    mm_processor_kwargs = {**init_mm_kwargs, **runtime_mm_kwargs}
    return mm_processor_kwargs


def get_allowed_kwarg_only_overrides(
    callable: Callable[..., object],
    overrides: Optional[Mapping[str, object]],
    *,
    requires_kw_only: bool = True,
    allow_var_kwargs: bool = False,
) -> dict[str, Any]:
    """
    Given a callable which has one or more keyword only params and a dict
    mapping param names to values, drop values that can be not be kwarg
    expanded to overwrite one or more keyword-only args. This is used in a
    few places to handle custom processor overrides for multimodal models,
    e.g., for profiling when processor options provided by the user
    may affect the number of mm tokens per instance.

    Args:
        callable: Callable which takes 0 or more keyword only arguments.
                  If None is provided, all overrides names are allowed.
        overrides: Potential overrides to be used when invoking the callable.
        allow_var_kwargs: Allows overrides that are expandable for var kwargs.

    Returns:
        Dictionary containing the kwargs to be leveraged which may be used
        to overwrite one or more keyword only arguments when invoking the
        callable.
    """
    if not overrides:
        return {}

    # Drop any mm_processor_kwargs provided by the user that
    # are not kwargs, unless it can fit it var_kwargs param
    filtered_overrides = {
        kwarg_name: val
        for kwarg_name, val in overrides.items()
        if supports_kw(callable,
                       kwarg_name,
                       requires_kw_only=requires_kw_only,
                       allow_var_kwargs=allow_var_kwargs)
    }

    # If anything is dropped, log a warning
    dropped_keys = overrides.keys() - filtered_overrides.keys()
    if dropped_keys:
        if requires_kw_only:
            logger.warning(
                "The following intended overrides are not keyword-only args "
                "and will be dropped: %s", dropped_keys)
        else:
            logger.warning(
                "The following intended overrides are not keyword args "
                "and will be dropped: %s", dropped_keys)

    return filtered_overrides


# Using dynamo with vLLM doesn't really work well with PyTorch versions < 2.4.0.
# In particular, the FakeScalarType is not supported for earlier versions of
# PyTorch which breaks dynamo for any ops registered using ScalarType.
def supports_dynamo() -> bool:
    base_torch_version = Version(Version(torch.__version__).base_version)
    return base_torch_version >= Version("2.4.0")


# Some backends use pytorch version < 2.4.0 which doesn't
# support `torch.library.custom_op`.
def supports_custom_op() -> bool:
    return hasattr(torch.library, "custom_op")


class AtomicCounter:
    """An atomic, thread-safe counter"""

    def __init__(self, initial=0):
        """Initialize a new atomic counter to given initial value"""
        self._value = initial
        self._lock = threading.Lock()

    def inc(self, num=1):
        """Atomically increment the counter by num and return the new value"""
        with self._lock:
            self._value += num
            return self._value

    def dec(self, num=1):
        """Atomically decrement the counter by num and return the new value"""
        with self._lock:
            self._value -= num
            return self._value

    @property
    def value(self):
        return self._value


# Adapted from: https://stackoverflow.com/a/47212782/5082708
class LazyDict(Mapping[str, T], Generic[T]):

    def __init__(self, factory: dict[str, Callable[[], T]]):
        self._factory = factory
        self._dict: dict[str, T] = {}

    def __getitem__(self, key: str) -> T:
        if key not in self._dict:
            if key not in self._factory:
                raise KeyError(key)
            self._dict[key] = self._factory[key]()
        return self._dict[key]

    def __setitem__(self, key: str, value: Callable[[], T]):
        self._factory[key] = value

    def __iter__(self):
        return iter(self._factory)

    def __len__(self):
        return len(self._factory)


class ClassRegistry(UserDict[Type[T], _V]):

    def __getitem__(self, key: Type[T]) -> _V:
        for cls in key.mro():
            if cls in self.data:
                return self.data[cls]

        raise KeyError(key)

    def __contains__(self, key: object) -> bool:
        return self.contains(key)

    def contains(self, key: object, *, strict: bool = False) -> bool:
        if not isinstance(key, type):
            return False

        if strict:
            return key in self.data

        return any(cls in self.data for cls in key.mro())


def weak_ref_tensor(tensor: Any) -> Any:
    """
    Create a weak reference to a tensor.
    The new tensor will share the same data as the original tensor,
    but will not keep the original tensor alive.
    """
    if isinstance(tensor, torch.Tensor):
        return torch.ops._C.weak_ref_tensor(tensor)
    else:
        return tensor


def weak_ref_tensors(
    tensors: Union[torch.Tensor, list[torch.Tensor], tuple[torch.Tensor]]
) -> Union[torch.Tensor, list[Any], tuple[Any], Any]:
    """
    Convenience function to create weak references to tensors,
    for single tensor, list of tensors or tuple of tensors.
    """
    if isinstance(tensors, torch.Tensor):
        return weak_ref_tensor(tensors)
    if isinstance(tensors, list):
        return [weak_ref_tensor(t) for t in tensors]
    if isinstance(tensors, tuple):
        return tuple(weak_ref_tensor(t) for t in tensors)
    raise ValueError("Invalid type for tensors")


def is_in_doc_build() -> bool:
    try:
        from sphinx.ext.autodoc.mock import _MockModule
        return isinstance(torch, _MockModule)
    except ModuleNotFoundError:
        return False


def import_from_path(module_name: str, file_path: Union[str, os.PathLike]):
    """
    Import a Python file according to its file path.

    Based on the official recipe:
    https://docs.python.org/3/library/importlib.html#importing-a-source-file-directly
    """
    spec = importlib.util.spec_from_file_location(module_name, file_path)
    if spec is None:
        raise ModuleNotFoundError(f"No module named '{module_name}'")

    assert spec.loader is not None

    module = importlib.util.module_from_spec(spec)
    sys.modules[module_name] = module
    spec.loader.exec_module(module)
    return module


@cache
def get_vllm_optional_dependencies():
    metadata = importlib.metadata.metadata("vllm")
    requirements = metadata.get_all("Requires-Dist", [])
    extras = metadata.get_all("Provides-Extra", [])

    return {
        extra: [
            re.split(r";|>=|<=|==", req)[0] for req in requirements
            if req.endswith(f'extra == "{extra}"')
        ]
        for extra in extras
    }


class _PlaceholderBase:
    """
    Disallows downstream usage of placeholder modules.

    We need to explicitly override each dunder method because
    :meth:`__getattr__` is not called when they are accessed.

    See also:
        [Special method lookup](https://docs.python.org/3/reference/datamodel.html#special-lookup)
    """

    def __getattr__(self, key: str) -> Never:
        """
        The main class should implement this to throw an error
        for attribute accesses representing downstream usage.
        """
        raise NotImplementedError

    # [Basic customization]

    def __lt__(self, other: object):
        return self.__getattr__("__lt__")

    def __le__(self, other: object):
        return self.__getattr__("__le__")

    def __eq__(self, other: object):
        return self.__getattr__("__eq__")

    def __ne__(self, other: object):
        return self.__getattr__("__ne__")

    def __gt__(self, other: object):
        return self.__getattr__("__gt__")

    def __ge__(self, other: object):
        return self.__getattr__("__ge__")

    def __hash__(self):
        return self.__getattr__("__hash__")

    def __bool__(self):
        return self.__getattr__("__bool__")

    # [Callable objects]

    def __call__(self, *args: object, **kwargs: object):
        return self.__getattr__("__call__")

    # [Container types]

    def __len__(self):
        return self.__getattr__("__len__")

    def __getitem__(self, key: object):
        return self.__getattr__("__getitem__")

    def __setitem__(self, key: object, value: object):
        return self.__getattr__("__setitem__")

    def __delitem__(self, key: object):
        return self.__getattr__("__delitem__")

    # __missing__ is optional according to __getitem__ specification,
    # so it is skipped

    # __iter__ and __reversed__ have a default implementation
    # based on __len__ and __getitem__, so they are skipped.

    # [Numeric Types]

    def __add__(self, other: object):
        return self.__getattr__("__add__")

    def __sub__(self, other: object):
        return self.__getattr__("__sub__")

    def __mul__(self, other: object):
        return self.__getattr__("__mul__")

    def __matmul__(self, other: object):
        return self.__getattr__("__matmul__")

    def __truediv__(self, other: object):
        return self.__getattr__("__truediv__")

    def __floordiv__(self, other: object):
        return self.__getattr__("__floordiv__")

    def __mod__(self, other: object):
        return self.__getattr__("__mod__")

    def __divmod__(self, other: object):
        return self.__getattr__("__divmod__")

    def __pow__(self, other: object, modulo: object = ...):
        return self.__getattr__("__pow__")

    def __lshift__(self, other: object):
        return self.__getattr__("__lshift__")

    def __rshift__(self, other: object):
        return self.__getattr__("__rshift__")

    def __and__(self, other: object):
        return self.__getattr__("__and__")

    def __xor__(self, other: object):
        return self.__getattr__("__xor__")

    def __or__(self, other: object):
        return self.__getattr__("__or__")

    # r* and i* methods have lower priority than
    # the methods for left operand so they are skipped

    def __neg__(self):
        return self.__getattr__("__neg__")

    def __pos__(self):
        return self.__getattr__("__pos__")

    def __abs__(self):
        return self.__getattr__("__abs__")

    def __invert__(self):
        return self.__getattr__("__invert__")

    # __complex__, __int__ and __float__ have a default implementation
    # based on __index__, so they are skipped.

    def __index__(self):
        return self.__getattr__("__index__")

    def __round__(self, ndigits: object = ...):
        return self.__getattr__("__round__")

    def __trunc__(self):
        return self.__getattr__("__trunc__")

    def __floor__(self):
        return self.__getattr__("__floor__")

    def __ceil__(self):
        return self.__getattr__("__ceil__")

    # [Context managers]

    def __enter__(self):
        return self.__getattr__("__enter__")

    def __exit__(self, *args: object, **kwargs: object):
        return self.__getattr__("__exit__")


class PlaceholderModule(_PlaceholderBase):
    """
    A placeholder object to use when a module does not exist.

    This enables more informative errors when trying to access attributes
    of a module that does not exists.
    """

    def __init__(self, name: str) -> None:
        super().__init__()

        # Apply name mangling to avoid conflicting with module attributes
        self.__name = name

    def placeholder_attr(self, attr_path: str):
        return _PlaceholderModuleAttr(self, attr_path)

    def __getattr__(self, key: str):
        name = self.__name

        try:
            importlib.import_module(name)
        except ImportError as exc:
            for extra, names in get_vllm_optional_dependencies().items():
                if name in names:
                    msg = f"Please install vllm[{extra}] for {extra} support"
                    raise ImportError(msg) from exc

            raise exc

        raise AssertionError("PlaceholderModule should not be used "
                             "when the original module can be imported")


class _PlaceholderModuleAttr(_PlaceholderBase):

    def __init__(self, module: PlaceholderModule, attr_path: str) -> None:
        super().__init__()

        # Apply name mangling to avoid conflicting with module attributes
        self.__module = module
        self.__attr_path = attr_path

    def placeholder_attr(self, attr_path: str):
        return _PlaceholderModuleAttr(self.__module,
                                      f"{self.__attr_path}.{attr_path}")

    def __getattr__(self, key: str):
        getattr(self.__module, f"{self.__attr_path}.{key}")

        raise AssertionError("PlaceholderModule should not be used "
                             "when the original module can be imported")


# create a library to hold the custom op
vllm_lib = Library("vllm", "FRAGMENT")  # noqa


def direct_register_custom_op(
    op_name: str,
    op_func: Callable,
    mutates_args: list[str],
    fake_impl: Optional[Callable] = None,
    target_lib: Optional[Library] = None,
    dispatch_key: str = "CUDA",
):
    """
    `torch.library.custom_op` can have significant overhead because it
    needs to consider complicated dispatching logic. This function
    directly registers a custom op and dispatches it to the CUDA backend.
    See https://gist.github.com/youkaichao/ecbea9ec9fc79a45d2adce1784d7a9a5
    for more details.

    By default, the custom op is registered to the vLLM library. If you
    want to register it to a different library, you can pass the library
    object to the `target_lib` argument.

    IMPORTANT: the lifetime of the operator is tied to the lifetime of the
    library object. If you want to bind the operator to a different library,
    make sure the library object is alive when the operator is used.
    """
    if is_in_doc_build():
        return

    if not supports_custom_op():
        from vllm.platforms import current_platform
        assert not current_platform.is_cuda_alike(), (
            "cuda platform needs torch>=2.4 to support custom op, "
            "chances are you are using an old version of pytorch "
            "or a custom build of pytorch. It is recommended to "
            "use vLLM in a fresh new environment and let it install "
            "the required dependencies.")
        return

    import torch.library
    if hasattr(torch.library, "infer_schema"):
        schema_str = torch.library.infer_schema(op_func,
                                                mutates_args=mutates_args)
    else:
        # for pytorch 2.4
        import torch._custom_op.impl
        schema_str = torch._custom_op.impl.infer_schema(op_func, mutates_args)
    my_lib = target_lib or vllm_lib
    my_lib.define(op_name + schema_str)
    my_lib.impl(op_name, op_func, dispatch_key=dispatch_key)
    if fake_impl is not None:
        my_lib._register_fake(op_name, fake_impl)


def resolve_obj_by_qualname(qualname: str) -> Any:
    """
    Resolve an object by its fully qualified name.
    """
    module_name, obj_name = qualname.rsplit(".", 1)
    module = importlib.import_module(module_name)
    return getattr(module, obj_name)


def kill_process_tree(pid: int):
    """
    Kills all descendant processes of the given pid by sending SIGKILL.

    Args:
        pid (int): Process ID of the parent process
    """
    try:
        parent = psutil.Process(pid)
    except psutil.NoSuchProcess:
        return

    # Get all children recursively
    children = parent.children(recursive=True)

    # Send SIGKILL to all children first
    for child in children:
        with contextlib.suppress(ProcessLookupError):
            os.kill(child.pid, signal.SIGKILL)

    # Finally kill the parent
    with contextlib.suppress(ProcessLookupError):
        os.kill(pid, signal.SIGKILL)


@dataclass
class MemorySnapshot:
    """Memory snapshot."""
    torch_peak: int = 0
    cuda_memory: int = 0
    torch_memory: int = 0
    non_torch_memory: int = 0
    timestamp: float = 0.0
    auto_measure: bool = True

    def __post_init__(self):
        if self.auto_measure:
            self.measure()

    def measure(self):
        # we measure the torch peak memory usage via allocated_bytes,
        # rather than `torch.cuda.memory_reserved()` .
        # After `torch.cuda.reset_peak_memory_stats()`,
        # `torch.cuda.memory_reserved()` will keep growing, and only shrink
        # when we call `torch.cuda.empty_cache()` or OOM happens.
        self.torch_peak = torch.cuda.memory_stats().get(
            "allocated_bytes.all.peak", 0)

        self.cuda_memory = torch.cuda.mem_get_info(
        )[1] - torch.cuda.mem_get_info()[0]

        # torch.cuda.memory_reserved() is how many bytes
        # PyTorch gets from cuda (by calling cudaMalloc, etc.)
        # this is used to measure the non-torch memory usage
        self.torch_memory = torch.cuda.memory_reserved()

        self.non_torch_memory = self.cuda_memory - self.torch_memory
        self.timestamp = time.time()

    def __sub__(self, other: MemorySnapshot) -> MemorySnapshot:
        return MemorySnapshot(
            torch_peak=self.torch_peak - other.torch_peak,
            cuda_memory=self.cuda_memory - other.cuda_memory,
            torch_memory=self.torch_memory - other.torch_memory,
            non_torch_memory=self.non_torch_memory - other.non_torch_memory,
            timestamp=self.timestamp - other.timestamp,
            auto_measure=False,
        )


@dataclass
class MemoryProfilingResult:
    """Memory profiling result. All numbers are in bytes.
    """
    non_kv_cache_memory: int = 0
    torch_peak_increase: int = 0
    non_torch_increase: int = 0
    weights_memory: float = 0
    before_create: MemorySnapshot = field(default_factory=MemorySnapshot)
    before_profile: MemorySnapshot = field(default_factory=MemorySnapshot)
    after_profile: MemorySnapshot = field(default_factory=MemorySnapshot)
    profile_time: float = 0.0


@contextlib.contextmanager
def memory_profiling(
        baseline_snapshot: MemorySnapshot,
        weights_memory: int) -> Generator[MemoryProfilingResult, None, None]:
    """Memory profiling context manager.
    baseline_snapshot: the memory snapshot before the current vLLM instance.
    weights_memory: memory used by PyTorch when loading the model weights.
        Note that, before loading the model weights, we also initialize the device
        and distributed environment, which may consume some memory. This part is not
        included in the weights_memory because PyTorch does not control it.

    The memory in one GPU can be classified into 3 categories:
    1. memory used by anything other than the current vLLM instance.
    2. memory used by torch in the current vLLM instance.
    3. memory used in the current vLLM instance, but not by torch.

    A quantitive example:

    Before creating the current vLLM instance:
        category 1: 1 GiB
        category 2: 0 GiB
        category 3: 0 GiB

    After creating the current vLLM instance and loading the model,
    (i.e. before profiling):
        category 1: 1 GiB
        category 2: 2 GiB (model weights take 2 GiB)
        category 3: 0.5 GiB (memory used by NCCL)

    During profiling (peak):
        category 1: 1 GiB
        category 2: 4 GiB (peak activation tensors take 2 GiB)
        category 3: 1 GiB (memory used by NCCL + buffers for some attention backends)

    After profiling:
        category 1: 1 GiB
        category 2: 3 GiB (after garbage-collecting activation tensors)
        category 3: 1 GiB (memory used by NCCL + buffers for some attention backends)

    In this case, non-kv cache takes 5 GiB in total, including:
    a. 2 GiB used by the model weights (category 2)
    b. 2 GiB reserved for the peak activation tensors (category 2)
    c. 1 GiB used by non-torch components (category 3)

    The memory used for loading weights (a.) is directly given from the argument `weights_memory`.

    The increase of `torch.cuda.memory_stats()["allocated_bytes.all.peak"]` during profiling gives (b.).

    The increase of `non_torch_memory` from creating the current vLLM instance until after profiling to get (c.).
    """ # noqa
    gc.collect()
    torch.cuda.empty_cache()
    torch.cuda.reset_peak_memory_stats()

    result = MemoryProfilingResult()

    result.before_create = baseline_snapshot
    # the part of memory used for holding the model weights
    result.weights_memory = weights_memory

    result.before_profile.measure()

    yield result

    gc.collect()
    torch.cuda.empty_cache()

    result.after_profile.measure()

    diff_profile = result.after_profile - result.before_profile
    diff_from_create = result.after_profile - result.before_create
    result.torch_peak_increase = diff_profile.torch_peak
    result.non_torch_increase = diff_from_create.non_torch_memory
    result.profile_time = diff_profile.timestamp
    result.non_kv_cache_memory = result.non_torch_increase + result.torch_peak_increase + result.weights_memory  # noqa


# Adapted from: https://github.com/sgl-project/sglang/blob/v0.4.1/python/sglang/srt/utils.py#L630 # noqa: E501
def set_ulimit(target_soft_limit=65535):
    if sys.platform.startswith('win'):
        logger.info("Windows detected, skipping ulimit adjustment.")
        return

    import resource
    resource_type = resource.RLIMIT_NOFILE
    current_soft, current_hard = resource.getrlimit(resource_type)

    if current_soft < target_soft_limit:
        try:
            resource.setrlimit(resource_type,
                               (target_soft_limit, current_hard))
        except ValueError as e:
            logger.warning(
                "Found ulimit of %s and failed to automatically increase "
                "with error %s. This can cause fd limit errors like "
                "`OSError: [Errno 24] Too many open files`. Consider "
                "increasing with ulimit -n", current_soft, e)


# Adapted from: https://github.com/sgl-project/sglang/blob/v0.4.1/python/sglang/utils.py#L28 # noqa: E501
def get_exception_traceback():
    etype, value, tb = sys.exc_info()
    err_str = "".join(traceback.format_exception(etype, value, tb))
    return err_str


# Adapted from: https://github.com/sgl-project/sglang/blob/v0.4.1/python/sglang/srt/utils.py#L783 # noqa: E501
def make_zmq_socket(
    ctx: Union[zmq.asyncio.Context, zmq.Context],  # type: ignore[name-defined]
    path: str,
    socket_type: Any,
) -> Union[zmq.Socket, zmq.asyncio.Socket]:  # type: ignore[name-defined]
    """Make a ZMQ socket with the proper bind/connect semantics."""

    mem = psutil.virtual_memory()
    socket = ctx.socket(socket_type)

    # Calculate buffer size based on system memory
    total_mem = mem.total / 1024**3
    available_mem = mem.available / 1024**3
    # For systems with substantial memory (>32GB total, >16GB available):
    # - Set a large 0.5GB buffer to improve throughput
    # For systems with less memory:
    # - Use system default (-1) to avoid excessive memory consumption
    if total_mem > 32 and available_mem > 16:
        buf_size = int(0.5 * 1024**3)  # 0.5GB in bytes
    else:
        buf_size = -1  # Use system default buffer size

    if socket_type == zmq.constants.PULL:
        socket.setsockopt(zmq.constants.RCVHWM, 0)
        socket.setsockopt(zmq.constants.RCVBUF, buf_size)
        socket.bind(path)
    elif socket_type == zmq.constants.PUSH:
        socket.setsockopt(zmq.constants.SNDHWM, 0)
        socket.setsockopt(zmq.constants.SNDBUF, buf_size)
        socket.connect(path)
    else:
        raise ValueError(f"Unknown Socket Type: {socket_type}")

    return socket


@contextlib.contextmanager
def zmq_socket_ctx(
    path: str,
    socket_type: Any,
    linger: int = 0,
) -> Iterator[zmq.Socket]:
    """Context manager for a ZMQ socket"""

    ctx = zmq.Context()  # type: ignore[attr-defined]
    try:
        yield make_zmq_socket(ctx, path, socket_type)

    except KeyboardInterrupt:
        logger.debug("Got Keyboard Interrupt.")

    finally:
        ctx.destroy(linger=linger)


def is_in_ray_actor():
    """Check if we are in a Ray actor."""

    try:
        import ray
        return (ray.is_initialized()
                and ray.get_runtime_context().get_actor_id() is not None)
    except ImportError:
        return False


def _maybe_force_spawn():
    """Check if we need to force the use of the `spawn` multiprocessing start
    method.
    """
    if os.environ.get("VLLM_WORKER_MULTIPROC_METHOD") == "spawn":
        return

    reason = None
    if cuda_is_initialized():
        reason = "CUDA is initialized"
    elif is_in_ray_actor():
        # even if we choose to spawn, we need to pass the ray address
        # to the subprocess so that it knows how to connect to the ray cluster.
        # env vars are inherited by subprocesses, even if we use spawn.
        import ray
        os.environ["RAY_ADDRESS"] = ray.get_runtime_context().gcs_address
        reason = "In a Ray actor and can only be spawned"

    if reason is not None:
        logger.warning(
            "We must use the `spawn` multiprocessing start method. "
            "Overriding VLLM_WORKER_MULTIPROC_METHOD to 'spawn'. "
            "See https://docs.vllm.ai/en/latest/getting_started/"
            "troubleshooting.html#python-multiprocessing "
            "for more information. Reason: %s", reason)
        os.environ["VLLM_WORKER_MULTIPROC_METHOD"] = "spawn"


def get_mp_context():
    """Get a multiprocessing context with a particular method (spawn or fork).
    By default we follow the value of the VLLM_WORKER_MULTIPROC_METHOD to
    determine the multiprocessing method (default is fork). However, under
    certain conditions, we may enforce spawn and override the value of
    VLLM_WORKER_MULTIPROC_METHOD.
    """
    _maybe_force_spawn()
    mp_method = envs.VLLM_WORKER_MULTIPROC_METHOD
    return multiprocessing.get_context(mp_method)


def bind_kv_cache(
        ctx: dict[str, Any],
        kv_cache: list[list[torch.Tensor]],  # [virtual_engine][layer_index]
) -> None:
    # Bind the kv_cache tensor to Attention modules, similar to
    # ctx[layer_name].kv_cache[ve]=kv_cache[ve][extract_layer_index(layer_name)]
    # Special things handled here:
    # 1. Some models have non-attention layers, e.g., Jamba
    # 2. Pipeline parallelism, each rank only has a subset of layers
    # 3. Encoder attention has no kv cache
    # 4. Encoder-decoder models, encoder-decoder attention and decoder-only
    #    attention of the same layer (e.g., bart's decoder.layers.1.self_attn
    #    and decoder.layers.1.encoder_attn) is mapped to the same kv cache
    #    tensor
    from vllm.attention import AttentionType
    from vllm.model_executor.models.utils import extract_layer_index
    layer_need_kv_cache = [
        layer_name for layer_name in ctx
        if (hasattr(ctx[layer_name], 'attn_type') and ctx[layer_name].attn_type
            in (AttentionType.DECODER, AttentionType.ENCODER_DECODER))
    ]
    layer_index_sorted = sorted(
        set(
            extract_layer_index(layer_name)
            for layer_name in layer_need_kv_cache))
    for layer_name in layer_need_kv_cache:
        kv_cache_idx = layer_index_sorted.index(
            extract_layer_index(layer_name))
        forward_ctx = ctx[layer_name]
        assert len(forward_ctx.kv_cache) == len(kv_cache)
        for ve, ve_kv_cache in enumerate(kv_cache):
            forward_ctx.kv_cache[ve] = ve_kv_cache[kv_cache_idx]


def run_method(obj: Any, method: Union[str, bytes, Callable], args: tuple[Any],
               kwargs: dict[str, Any]) -> Any:
    """
    Run a method of an object with the given arguments and keyword arguments.
    If the method is string, it will be converted to a method using getattr.
    If the method is serialized bytes and will be deserialized using
    cloudpickle.
    If the method is a callable, it will be called directly.
    """
    if isinstance(method, bytes):
        func = partial(cloudpickle.loads(method), obj)
    elif isinstance(method, str):
        try:
            func = getattr(obj, method)
        except AttributeError:
            raise NotImplementedError(f"Method {method!r} is not"
                                      " implemented.") from None
    else:
        func = partial(method, obj)  # type: ignore
    return func(*args, **kwargs)


def import_pynvml():
    """
    Historical comments:

    libnvml.so is the library behind nvidia-smi, and
    pynvml is a Python wrapper around it. We use it to get GPU
    status without initializing CUDA context in the current process.
    Historically, there are two packages that provide pynvml:
    - `nvidia-ml-py` (https://pypi.org/project/nvidia-ml-py/): The official
        wrapper. It is a dependency of vLLM, and is installed when users
        install vLLM. It provides a Python module named `pynvml`.
    - `pynvml` (https://pypi.org/project/pynvml/): An unofficial wrapper.
        Prior to version 12.0, it also provides a Python module `pynvml`,
        and therefore conflicts with the official one. What's worse,
        the module is a Python package, and has higher priority than
        the official one which is a standalone Python file.
        This causes errors when both of them are installed.
        Starting from version 12.0, it migrates to a new module
        named `pynvml_utils` to avoid the conflict.
    It is so confusing that many packages in the community use the
    unofficial one by mistake, and we have to handle this case.
    For example, `nvcr.io/nvidia/pytorch:24.12-py3` uses the unofficial
    one, and it will cause errors, see the issue
    https://github.com/vllm-project/vllm/issues/12847 for example.
    After all the troubles, we decide to copy the official `pynvml`
    module to our codebase, and use it directly.
    """
    import vllm.third_party.pynvml as pynvml
    return pynvml


def warn_for_unimplemented_methods(cls: type[T]) -> type[T]:
    """
    A replacement for `abc.ABC`.
    When we use `abc.ABC`, subclasses will fail to instantiate
    if they do not implement all abstract methods.
    Here, we only require `raise NotImplementedError` in the
    base class, and log a warning if the method is not implemented
    in the subclass.
    """

    original_init = cls.__init__

    def find_unimplemented_methods(self: object):
        unimplemented_methods = []
        for attr_name in dir(self):
            # bypass inner method
            if attr_name.startswith('_'):
                continue

            try:
                attr = getattr(self, attr_name)
                # get the func of callable method
                if callable(attr):
                    attr_func = attr.__func__
            except AttributeError:
                continue
            src = inspect.getsource(attr_func)
            if "NotImplementedError" in src:
                unimplemented_methods.append(attr_name)
        if unimplemented_methods:
            method_names = ','.join(unimplemented_methods)
            msg = (f"Methods {method_names} not implemented in {self}")
            logger.warning(msg)

    @wraps(original_init)
    def wrapped_init(self, *args, **kwargs) -> None:
        original_init(self, *args, **kwargs)
        find_unimplemented_methods(self)

    type.__setattr__(cls, '__init__', wrapped_init)
    return cls


class LazyLoader(types.ModuleType):
    """
    LazyLoader module borrowed from Tensorflow
    https://github.com/tensorflow/tensorflow/blob/main/tensorflow/python/util/lazy_loader.py
    with a addition of "module caching".

    Lazily import a module, mainly to avoid pulling in large dependencies.
    Modules such as `xgrammar` might do additional side effects, so we
    only want to use this when it is needed, delaying all eager effects
    """

    def __init__(
        self,
        local_name: str,
        parent_module_globals: dict[str, Any],
        name: str,
    ):
        self._local_name = local_name
        self._parent_module_globals = parent_module_globals
        self._module: types.ModuleType | None = None

        super().__init__(str(name))

    def _load(self) -> types.ModuleType:
        # Import the target module and insert it into the parent's namespace
        try:
            module = importlib.import_module(self.__name__)
            self._parent_module_globals[self._local_name] = module
            # The additional add to sys.modules
            # ensures library is actually loaded.
            sys.modules[self._local_name] = module
        except ModuleNotFoundError as err:
            raise err from None

        # Update this object's dict so that if someone keeps a
        # reference to the LazyLoader, lookups are efficient
        # (__getattr__ is only called on lookups that fail).
        self.__dict__.update(module.__dict__)
        return module

    def __getattr__(self, item: Any) -> Any:
        if self._module is None:
            self._module = self._load()
        return getattr(self._module, item)

    def __dir__(self) -> list[str]:
        if self._module is None:
            self._module = self._load()
        return dir(self._module)


def swap_dict_values(obj: dict[_K, _V], key1: _K, key2: _K) -> None:
    """
    Helper function to swap values for two keys
    """
    v1 = obj.get(key1)
    v2 = obj.get(key2)
    if v1 is not None:
        obj[key2] = v1
    else:
        obj.pop(key2, None)
    if v2 is not None:
        obj[key1] = v2
    else:
        obj.pop(key1, None)

<<<<<<< HEAD
def get_tpu_info(device = None):
    tpu_info = metrics.get_chip_usage(tpu_info_device.get_local_chips()[0])
    util = {f"bytes_limit": tpu.total_memory for tpu in (tpu_info if device is None else [tpu_info[device]])}
    memory = {f"peak_bytes_used": tpu.memory_usage for tpu in (tpu_info if device is None else [tpu_info[device]])}
    return util | memory
    # return {f"TPU Utilization (%) / Device 0": 0} | {f"TPU Memory (%) / Device 0": 0}
=======

@contextlib.contextmanager
def cprofile_context(save_file: Optional[str] = None):
    """Run a cprofile

    Args:
        save_file: path to save the profile result. "1" or
          None will result in printing to stdout.
    """
    import cProfile

    prof = cProfile.Profile()
    prof.enable()

    try:
        yield
    finally:
        prof.disable()
        if save_file and save_file != "1":
            prof.dump_stats(save_file)
        else:
            prof.print_stats(sort="cumtime")


def cprofile(save_file: Optional[str] = None, enabled: bool = True):
    """Decorator to profile a Python method using cProfile.

    Args:
        save_file: Path to save the profile result.
            If "1", None, or "", results will be printed to stdout.
        enabled: Set to false to turn this into a no-op
    """

    def decorator(func: Callable):

        @wraps(func)
        def wrapper(*args, **kwargs):
            if not enabled:
                # If profiling is disabled, just call the function directly.
                return func(*args, **kwargs)

            with cprofile_context(save_file):
                return func(*args, **kwargs)

        return wrapper

    return decorator


# Only relevant for models using ALiBi (e.g, MPT)
def check_use_alibi(model_config: ModelConfig) -> bool:
    return (getattr(model_config.hf_text_config, "alibi", False)  # Falcon
            or ("BloomForCausalLM" in getattr(model_config.hf_config,
                                              "architectures", []))  # Bloom
            or getattr(model_config.hf_text_config, "position_encoding_type",
                       "") == "alibi"  # codellm_1b_alibi
            or
            (hasattr(model_config.hf_text_config, "attn_config")  # MPT
             and model_config.hf_text_config.attn_config.get("alibi", False)))


def sha256(input) -> int:
    """Hash any picklable Python object using SHA-256.

    The input is serialized using pickle before hashing, which allows
    arbitrary Python objects to be used. Note that this function does
    not use a hash seed—if you need one, prepend it explicitly to the input.

    Args:
        input: Any picklable Python object.

    Returns:
        An integer representing the SHA-256 hash of the serialized input.
    """
    input_bytes = pickle.dumps(input, protocol=pickle.HIGHEST_PROTOCOL)
    return int.from_bytes(hashlib.sha256(input_bytes).digest(),
                          byteorder="big")
>>>>>>> 26755049
<|MERGE_RESOLUTION|>--- conflicted
+++ resolved
@@ -2456,14 +2456,6 @@
     else:
         obj.pop(key1, None)
 
-<<<<<<< HEAD
-def get_tpu_info(device = None):
-    tpu_info = metrics.get_chip_usage(tpu_info_device.get_local_chips()[0])
-    util = {f"bytes_limit": tpu.total_memory for tpu in (tpu_info if device is None else [tpu_info[device]])}
-    memory = {f"peak_bytes_used": tpu.memory_usage for tpu in (tpu_info if device is None else [tpu_info[device]])}
-    return util | memory
-    # return {f"TPU Utilization (%) / Device 0": 0} | {f"TPU Memory (%) / Device 0": 0}
-=======
 
 @contextlib.contextmanager
 def cprofile_context(save_file: Optional[str] = None):
@@ -2541,4 +2533,10 @@
     input_bytes = pickle.dumps(input, protocol=pickle.HIGHEST_PROTOCOL)
     return int.from_bytes(hashlib.sha256(input_bytes).digest(),
                           byteorder="big")
->>>>>>> 26755049
+
+def get_tpu_info(device = None):
+    tpu_info = metrics.get_chip_usage(tpu_info_device.get_local_chips()[0])
+    util = {f"bytes_limit": tpu.total_memory for tpu in (tpu_info if device is None else [tpu_info[device]])}
+    memory = {f"peak_bytes_used": tpu.memory_usage for tpu in (tpu_info if device is None else [tpu_info[device]])}
+    return util | memory
+    # return {f"TPU Utilization (%) / Device 0": 0} | {f"TPU Memory (%) / Device 0": 0}