--- conflicted
+++ resolved
@@ -1510,11 +1510,6 @@
         has_same_attrs = src_param_attrs == map_param_attrs
         return has_same_type_name and has_same_attrs
 
-<<<<<<< HEAD
-    def forward(self, decoder_hidden_states, encoder_hidden_states):
-        print(f"hosseins: QKVCrossParallelLinear -> forward() {type(self)=}")
-
-=======
     def select_proj_params(
         self,
         layer: nn.Module,
@@ -1537,7 +1532,8 @@
         decoder_hidden_states: torch.Tensor,
         encoder_hidden_states: torch.Tensor,
     ) -> tuple[torch.Tensor, ...]:
->>>>>>> 26755049
+        print(f"hosseins: QKVCrossParallelLinear -> forward() {type(self)=}")
+
         q, _ = self.q_proj_decoder(decoder_hidden_states)
         if encoder_hidden_states is None:
             # Encoder KV already cached.
